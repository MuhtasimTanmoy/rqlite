--- conflicted
+++ resolved
@@ -195,7 +195,10 @@
 	signal.Notify(terminate, syscall.SIGINT, syscall.SIGTERM, os.Interrupt)
 	<-terminate
 
-<<<<<<< HEAD
+	// Stop the HTTP server first, so clients get notification as soon as
+	// possible that the node is going away.
+	httpServ.Close()
+
 	if cfg.RaftClusterRemoveOnShutdown {
 		if err := removeSelf(cfg, str, clstrClient); err != nil {
 			log.Printf("failed to remove self from cluster: %s", err.Error())
@@ -203,11 +206,6 @@
 			log.Printf("removed self successfully from cluster")
 		}
 	}
-=======
-	// Stop the HTTP server first, so clients get notification as soon as
-	// possible that the node is going away.
-	httpServ.Close()
->>>>>>> f306670c
 
 	if cfg.RaftStepdownOnShutdown {
 		if str.IsLeader() {
