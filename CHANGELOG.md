<<<<<<< HEAD
## 7.18.2 (unreleased)
### Implementation changes and bug fixes
- [PR #1269](https://github.com/rqlite/rqlite/pull/1269): Add WaitForRemoval() to Store.

## 7.18.1 (unreleased)
=======
## 7.18.1 (May 20th 2023)
>>>>>>> 836bd9a9
This release also includes some small logging improvements, related to node-shutdown.

### Implementation changes and bug fixes
- [PR #1266](https://github.com/rqlite/rqlite/pull/1266), [PR #1268](https://github.com/rqlite/rqlite/pull/1268): Add network information to `/status`.
- [PR #1267](https://github.com/rqlite/rqlite/pull/1267): Reduce self-remove timeout to 5 seconds.

## 7.18.0 (May 18th 2023)
This release adds a new HTTP endpoint, located at `/db/request`. This endpoint accepts both read and write requests, including mixing both together in a single request. When requests are sent to this endpoint, rqlite will automatically perform the correct operation for each SQL statement in the request. This endpoint may be more convenient for some use cases, and means that client code doesn't have to decide on whether it should send requests to `/db/execute` or `/db/query`. 

7.18.0 also includes some small improvements to [diagnostics and instrumentation](https://rqlite.io/docs/guides/monitoring-rqlite/).

### New features
- [PR #1256](https://github.com/rqlite/rqlite/pull/1256), [PR #1258](https://github.com/rqlite/rqlite/pull/1258), [PR #1260](https://github.com/rqlite/rqlite/pull/1260), [PR #1261](https://github.com/rqlite/rqlite/pull/1261), [PR #1265](https://github.com/rqlite/rqlite/pull/1265): Support a _Unified Endpoint_, which can accept both read and write requests. Fixes [issue #263](https://github.com/rqlite/rqlite/issues/263).

## 7.17.0 (May 9th 2023)
### New features
- [PR #1253](https://github.com/rqlite/rqlite/pull/1253): Node optionally removes itself from the cluster automatically when gracefully shutting down. See the [documentation](https://rqlite.io/docs/clustering/general-guidelines/#removing-a-node-automatically-on-shutdown) for full details.

### Implementation changes and bug fixes
- [PR #1252](https://github.com/rqlite/rqlite/pull/1252): Stop the HTTP server first on shutdown.

## 7.16.0 (May 5th 2023)
This release introduces the ability for a node to automatically recover from a backup in AWS S3. See the [documentation](https://rqlite.io/docs/guides/backup/#restoring-from-cloud-storage) for full details.
### New features
- [PR #1243](https://github.com/rqlite/rqlite/pull/1243): Support automatically restoring from AWS S3. Thanks to [VOXO](https://voxo.co/) for funding this development.
- [PR #1244](https://github.com/rqlite/rqlite/pull/1244): Disco configs now support Environment variable expansion.
- [PR #1245](https://github.com/rqlite/rqlite/pull/1245): Support continuing on failure to download from AWS S3.
- [PR #1246](https://github.com/rqlite/rqlite/pull/1246): Add support for custom S3 endpoint.

### Implementation changes and bug fixes
- [PR #1239](https://github.com/rqlite/rqlite/pull/1239): Remove erroneous scaling factor from etcd and Consul reporting service.
- [PR #1240](https://github.com/rqlite/rqlite/pull/1240): Add support for controlling and reading Store readiness.
- [PR #1241](https://github.com/rqlite/rqlite/pull/1241): Check Store is ready in key places.
- [PR #1248](https://github.com/rqlite/rqlite/pull/1248): Refactor autobackup and autorestore.
- [PR #1249](https://github.com/rqlite/rqlite/pull/1249): Retry certain cluster-client operations.

## 7.15.1 (April 29th 2023)
### Implementation changes and bug fixes
- [PR #1233](https://github.com/rqlite/rqlite/pull/1233): Close file handle after upload.

## 7.15.0 (April 28th 2023)
### New features
- [PR #1229](https://github.com/rqlite/rqlite/pull/1229), [PR #1232](https://github.com/rqlite/rqlite/pull/1232): Add support for automatic backups to AWS S3. Many thanks to [VOXO](https://voxo.co/) for funding this development.

## 7.14.3 (April 25th 2023)
### Implementation changes and bug fixes
- [PR #1218](https://github.com/rqlite/rqlite/pull/1218): Check for more possible errors in peers.json. Thanks @Tjstretchalot
- [PR #1220](https://github.com/rqlite/rqlite/pull/1220): Support Notify over Raft connection.
- [PR #1221](https://github.com/rqlite/rqlite/pull/1221): Support Join over Raft connection.
- [PR #1222](https://github.com/rqlite/rqlite/pull/1222): Joiner expands all targets to include protocols.
- [PR #1224](https://github.com/rqlite/rqlite/pull/1224): Fix credentials load error checking. Thanks @phmx
- [PR #1227](https://github.com/rqlite/rqlite/pull/1227): Upgrade dependencies, including moving to [Hashicorp Raft 1.5](https://github.com/hashicorp/raft/pull/541).

## 7.14.2 (April 7th 2023)
This release is the first to includes various bug fixes and optimizations thanks to running much of the code through [Chat GPT-4](https://openai.com/product/gpt-4), most of which are not explicitly listed in the [CHANGELOG](https://github.com/rqlite/rqlite/edit/master/CHANGELOG.md), but you can check the commit history for details. Future releases of rqlite will probably include more such changes.
### Implementation changes and bug fixes
- [PR #1179](https://github.com/rqlite/rqlite/pull/1179): go mod updates.
- [PR #1180](https://github.com/rqlite/rqlite/pull/1180): Support large numbers in requests.
- [PR #1186](https://github.com/rqlite/rqlite/pull/1186): Improve read-only (non-voting) node management. Fixes [issue #1182](https://github.com/rqlite/rqlite/issues/1182).
- [PR #1189](https://github.com/rqlite/rqlite/pull/1189): Migrate to a Protobuf data model for Join Requests.
- [PR #1190](https://github.com/rqlite/rqlite/pull/1190): Migrate to a Protobuf data model for Notify Requests.
- [PR #1207](https://github.com/rqlite/rqlite/pull/1207): Decompose end-to-end testing into distinct CircleCI jobs.
- [PR #1218](https://github.com/rqlite/rqlite/pull/1218): Check for more possible errors in peers.json. Thanks @Tjstretchalot

## 7.14.1 (March 17th 2023)
### Implementation changes and bug fixes
- [PR #1174](https://github.com/rqlite/rqlite/pull/1174): Fix command-line help for x509 resources.
- [PR #1178](https://github.com/rqlite/rqlite/pull/1178): Fix parsing of Named Parameters with `NULL` as value. Fixes [issue #1177](https://github.com/rqlite/rqlite/issues/1177). Thanks @wellescastro

## 7.14.0 (March 8th 2023)
This release sees the addition of mutual TLS support, and corrects some other issues related to the use of TLS and Certificate Authority configuration.

### New features
- [PR #1171](https://github.com/rqlite/rqlite/pull/1171): Support mutual TLS for both HTTP connections and inter-node traffic. See [issue #1167](https://github.com/rqlite/rqlite/issues/1167). Thanks @otto-dev

### Implementation changes and bug fixes
- [PR #1173](https://github.com/rqlite/rqlite/pull/1173): go mod updates.

## 7.13.2 (February 23rd 2023)
### Implementation changes and bug fixes
- [PR #1156](https://github.com/rqlite/rqlite/pull/1156): Better error message when rqlite shell can't connect to a node.
- [PR #1162](https://github.com/rqlite/rqlite/pull/1162): Fix Consul-based discovery issue when using TLS.
- [PR #1163](https://github.com/rqlite/rqlite/pull/1163): go mod updates.

## 7.13.1 (January 6th 2023)
### Implementation changes and bug fixes
- [PR #1146](https://github.com/rqlite/rqlite/pull/1146): Delete history file if `RQLITE_HISTFILESIZE` environment variable is zero. Fixes [issue #1145](https://github.com/rqlite/rqlite/issues/1145). Thanks @jamielinux
- [PR #1148](https://github.com/rqlite/rqlite/pull/1148): go mod updates.

## 7.13.0 (December 15th 2022)
### New features
- [PR #1141](https://github.com/rqlite/rqlite/pull/1141): Store and load CLI history across sessions.

## 7.12.1 (December 7th 2022)
### Implementation changes and bug fixes
- [PR #1135](https://github.com/rqlite/rqlite/pull/1135): Silently ignore self-joins if nothing has changed on the joining node.
- [PR #1136](https://github.com/rqlite/rqlite/pull/1136): Stop HTTP server gracefully on node shutdown.
- [f6c4b17](https://github.com/rqlite/rqlite/commit/f6c4b17a727809696f952a018b2262681932f521): By default, Leader node will stepdown if that node is shutting down.
- [PR #1139](https://github.com/rqlite/rqlite/pull/1139): Cache hashed passwords. Fixes [issue #1138](https://github.com/rqlite/rqlite/issues/1138).
- [PR #1140](https://github.com/rqlite/rqlite/pull/1140): Use SQLite with corrected in-memory database locking ([SQLite forum post](https://sqlite.org/forum/forumpost/d443fb0730)). Fixes [issue #1103](https://github.com/rqlite/rqlite/issues/1103).

## 7.12.0 (December 1st 2022)
### New features
- [PR #1121](https://github.com/rqlite/rqlite/pull/1121): Transparently forward node-removal requests to Leader.
- [PR #1125](https://github.com/rqlite/rqlite/pull/1125): Support fetching a subset of expvar information.
- [PR #1134](https://github.com/rqlite/rqlite/pull/1134): Support stepping down as Leader before shutting down.

### Implementation changes and bug fixes
- [PR #1120](https://github.com/rqlite/rqlite/pull/1120): go mod updates.
- [PR #1126](https://github.com/rqlite/rqlite/pull/1126): Add Queue instrumentation.
- [PR #1127](https://github.com/rqlite/rqlite/pull/1127): Clearer Queued Writes loop logic.
- [PR #1128](https://github.com/rqlite/rqlite/pull/1128): Add ResetStats to some modules.

## 7.11.0 (November 15th 2022)
### New features
- [PR #1114](https://github.com/rqlite/rqlite/pull/1114), [PR #1118](https://github.com/rqlite/rqlite/pull/1118): Support automatically removing non-reachable nodes after a configurable period. Fixes [issue #728](https://github.com/rqlite/rqlite/issues/728).
- [PR #1116](https://github.com/rqlite/rqlite/pull/1116), [PR #1117](https://github.com/rqlite/rqlite/pull/1117): Support associative form for query responses. Fixes [issue #1115](https://github.com/rqlite/rqlite/issues/1115).

## 7.10.1 (November 11th 2022)

### Implementation changes and bug fixes
- [PR #1097](https://github.com/rqlite/rqlite/pull/1097), [PR #1110](https://github.com/rqlite/rqlite/pull/1100): Start HTTP server as soon as possible after launch.
- [PR #1098](https://github.com/rqlite/rqlite/pull/1098): Bootstrapper doesn't need to know the bootstrap-expect value.
- [PR #1099](https://github.com/rqlite/rqlite/pull/1099): Add explicit `.exit` option to CLI.
- [PR #1102](https://github.com/rqlite/rqlite/pull/1102): Use BasicAuth redaction functionality from the standard library.
- [PR #1108](https://github.com/rqlite/rqlite/pull/1108): Add more upgrade testing.
- [PR #1109](https://github.com/rqlite/rqlite/pull/1109): Higher Queued Writes defaults
- [PR #1113](https://github.com/rqlite/rqlite/pull/1113): go mod updates

## 7.10.0 (October 26th 2022)
### New features
- [PR #1096](https://github.com/rqlite/rqlite/pull/1096): Upgrade to SQLite 3.39.4.

### Implementation changes and bug fixes
- [PR #1094](https://github.com/rqlite/rqlite/pull/1094): Update packages to resolve CVE-2022-32149 and CVE-2022-27664. Thanks @sgalsaleh
- [PR #1095](https://github.com/rqlite/rqlite/pull/1095): Log, and add to version output, the SQLite release.
- [PR #1096](https://github.com/rqlite/rqlite/pull/1096): go mod updates.

## 7.9.2 (October 24th 2022)
This release addresses a shortcoming in inter-node communications. Nodes now consistently encode the length of those communications using 8-byte values. **If any node in a cluster is upgraded to this release, then all nodes in that cluster should be**. 

### Implementation changes and bug fixes
- [PR #1089](https://github.com/rqlite/rqlite/pull/1089): Move to 8-byte Protobuf lengths for cluster communications. Fixes [issue #1088](https://github.com/rqlite/rqlite/issues/1088).
- [PR #1090](https://github.com/rqlite/rqlite/pull/1090): Correct error handling for remote load and backup failures.

## 7.9.1 (October 23rd 2022)
### Implementation changes and bug fixes
- [PR #1086](https://github.com/rqlite/rqlite/pull/1086): Restoring via follower should have same HTTP response body.
- [PR #1087](https://github.com/rqlite/rqlite/pull/1087): Notified and joined node checks address resolution.

## 7.9.0 (October 22nd 2022)
This release makes it more convenient to load SQLite files directly into rqlite, as any node can now process the request. For this to work however, all nodes in your cluster must be running 7.9.0 (or later). Otherwse 7.9.0 is fully compatible with earlier release, so a rolling upgrade process is an option.

### New features
- [PR #1084](https://github.com/rqlite/rqlite/pull/1084): Transparently forward SQLite data Restore requests to Leaders.

### Implementation changes and bug fixes
- [PR #1085](https://github.com/rqlite/rqlite/pull/1085): Improved logs during joining.

## 7.8.0 (October 20th 2022)
This release makes it more convenient to retrieve a backup. Now any node can provide a backup of the underlying SQLite database. For this to work however, all nodes in your cluster must be running 7.8.0 (or later). Otherwse 7.8.0 is fully compatible with earlier release, so a rolling upgrade process is an option.

### New features
- [PR #1081](https://github.com/rqlite/rqlite/pull/1081): Transparently forward Backup requests to Leaders.

### Implementation changes and bug fixes
- [PR #1079](https://github.com/rqlite/rqlite/pull/1079): Use a Protobuf model for Backup requests.
- [PR #1078](https://github.com/rqlite/rqlite/pull/1078): Decrease bootstrap polling interval from 5 seconds to 2 seconds.
- [PR #1082](https://github.com/rqlite/rqlite/pull/1082): Small refactor of backup code.

## 7.7.2 (October 14th 2022)
### Implementation changes and bug fixes
- [PR #1075](https://github.com/rqlite/rqlite/pull/1075): Upgrade to latest SQL parser. Fixes [issue #1072](https://github.com/rqlite/rqlite/issues/1072)

## 7.7.1 (October 13th 2022)
### Implementation changes and bug fixes
- [PR #1074](https://github.com/rqlite/rqlite/pull/1074): Support `NULL` as a paramterized value. Fixes [issue #1073](https://github.com/rqlite/rqlite/issues/1073)

## 7.7.0 (September 28th 2022)
This release adds support for SQLite [`RANDOM()`](https://www.sqlite.org/deterministic.html), the first such [support for non-deterministic functions](https://github.com/rqlite/rqlite/blob/master/DOC/NON_DETERMINISTIC_FUNCTIONS.md). It does this via statement-rewriting.

### New features
- [PR #1046](https://github.com/rqlite/rqlite/pull/1046): Add rewriting of SQLite `RANDOM()` so statements with this function are safe to use.

### Implementation changes and bug fixes
- [PR #1064](https://github.com/rqlite/rqlite/pull/1064): Upgrade dependencies, and move to requiring Go 1.18 (or later) for building.

## 7.6.1 (August 7th 2022)

### Implementation changes and bug fixes
- [PR #1058](https://github.com/rqlite/rqlite/pull/1058): `rqlited` terminates if passed unroutable advertised Raft or HTTP addresses.
- [PR #1057](https://github.com/rqlite/rqlite/pull/1057), [PR #1059](https://github.com/rqlite/rqlite/pull/1059): Perform credential checking with intra-cluster communications. Fixes [issue #1051](https://github.com/rqlite/rqlite/issues/1051). Thanks @ngharrington

## 7.6.0 (July 19th 2022)
### New features
- [PR #1055](https://github.com/rqlite/rqlite/pull/1055): Add new `join-read-only` permission.

### Implementation changes and bug fixes
- [PR #1049](https://github.com/rqlite/rqlite/pull/1049): Ignore freshness when serving queries on Leader. Fixes [issue #1048](https://github.com/rqlite/rqlite/issues/1048). Thanks to @Tjstretchalot for the bug report.

## 7.5.1 (June 13th 2022)
### Implementation changes and bug fixes
- [PR #1043](https://github.com/rqlite/rqlite/pull/1043): Allow cluster-connect timeout to be configurable. Fixes [issue #1042](https://github.com/rqlite/rqlite/issues/1042).

## 7.5.0 (May 26th 2022)
This release adds a new, higher-performance, option for writing to the database, known as Queued Writes. This allows users to trade off durability for high-performance writes to the database. See the [documentation](https://github.com/rqlite/rqlite/blob/master/DOC/QUEUED_WRITES.md) for full details.

### New features
- [PR #1019](https://github.com/rqlite/rqlite/pull/1019): CLI supports restoring from SQLite database files.
- [PR #1024](https://github.com/rqlite/rqlite/pull/1024), [PR #1025](https://github.com/rqlite/rqlite/pull/1025), [PR #1031](https://github.com/rqlite/rqlite/pull/1031), [PR #1033](https://github.com/rqlite/rqlite/pull/1033): Add support for Queued Writes. Fixes [issue #1020](https://github.com/rqlite/rqlite/issues/1020).
- [PR #1036](https://github.com/rqlite/rqlite/pull/1036): rqbench supports queued writes.

### Implementation changes and bug fixes
- [PR #1027](https://github.com/rqlite/rqlite/pull/1027): go mod (dependencies) updates, including upgrading SQLite to 3.38.5.
- [PR #1030](https://github.com/rqlite/rqlite/pull/1030), [PR #1032](https://github.com/rqlite/rqlite/pull/1032): Handle more connection errors. Fixes [issue #1029](https://github.com/rqlite/rqlite/issues/1029).

## 7.4.0 (May 10th 2022)
With this release rqlite supports restoring a node from an actual SQLite file, which is very much faster than restoring using the SQL dump representation of the same SQLite database.
### New features
- [PR #1017](https://github.com/rqlite/rqlite/pull/1017), [PR #1018](https://github.com/rqlite/rqlite/pull/1018): Support restoring from SQLite data files. Fixes [issue #1005](https://github.com/rqlite/rqlite/issues/1016).
### Implementation changes and bug fixes
- [PR #1015](https://github.com/rqlite/rqlite/pull/1015): go mod (dependencies) updates.

## 7.3.2 (March 1st 2022)
### Implementation changes and bug fixes
- [PR #999](https://github.com/rqlite/rqlite/pull/999): Add end-to-end encrypted node test.
- [PR #1008](https://github.com/rqlite/rqlite/pull/1008): Upgrade to SQLite 3.38.0. Fixes [issue #1005](https://github.com/rqlite/rqlite/issues/1005).
- [PR #1009](https://github.com/rqlite/rqlite/pull/1009): Don't HTML escape JSON output.

## 7.3.1 (February 6th 2022)
Fixes an issue in the 7.3.0 release that prevented clusters, which used TLS for internode communications, from operating correctly. All deployments using TLS should be upgraded to this version.
### Implementation changes and bug fixes
- [PR #998](https://github.com/rqlite/rqlite/pull/998): Node TLS mux needs to use advertised Raft address. Thanks to [Nathan Ferch](https://github.com/nferch) for the bug report.

## 7.3.0 (February 5th 2022)
With this release rqlite networking is based on whatever network identifiers are passed in at launch. If hostnames are passed they are no longer resolved into IP addresses internally by rqlite, and only the low-level networking layers will do so. This allows rqlite to operate correctly even when cluster node IP addresses change, as long as the hostnames remain the same. This is common in deployment environments such as Kubernetes, particularly when using [StatefulSets](https://kubernetes.io/docs/concepts/workloads/controllers/statefulset/).

Upgrading an earlier cluster to this release is possible, simply by explicitly setting the IP address of each node at the command line. Alternatively, simply [backup your previous node](https://github.com/rqlite/rqlite/blob/master/DOC/BACKUPS.md) and [restore it](https://github.com/rqlite/rqlite/blob/master/DOC/RESTORE_FROM_SQLITE.md) into a new 7.3.0 node. **In any event, backing up your data is always recommended before any upgrade takes place.**

### New features
- [PR #993](https://github.com/rqlite/rqlite/pull/993): Support IP addresses changing by not explicitly resolving network addresses. Fixes [issue #695](https://github.com/rqlite/rqlite/issues/695), [issue #774](https://github.com/rqlite/rqlite/issues/744), and [issue #991](https://github.com/rqlite/rqlite/issues/991). Thanks to @git001 for help testing this change. 

## 7.2.0 (February 1st 2022)
This release introduces supported for [DNS-based](https://www.cloudflare.com/learning/dns/what-is-dns/) and [DNS SRV -based](https://www.cloudflare.com/learning/dns/dns-records/dns-srv-record/) autoclustering. rqlite can now lookup a DNS record for specified host, and use the network addresses returned to bootstrap the cluster. This can make it much easier to create rqlite clusters using the kinds of Service-Discovery mechanisms you find on Consul and Kubernetes, which are often based on DNS. See the [documentation](https://github.com/rqlite/rqlite/blob/master/DOC/AUTO_CLUSTERING.md) for full details on using DNS-based autoclustering.

### New features
- [PR #979](https://github.com/rqlite/rqlite/pull/979): Add support for DNS-based autoclustering. Fixes [issue #554](https://github.com/rqlite/rqlite/issues/554)
- [PR #985](https://github.com/rqlite/rqlite/pull/985): Add support for DNS SRV -based autoclustering. Fixes [issue #554](https://github.com/rqlite/rqlite/issues/554)

### Implementation changes and bug fixes
- [PR #976](https://github.com/rqlite/rqlite/pull/976): Improve `/readyz` response.
- [PR #978](https://github.com/rqlite/rqlite/pull/978): Return error on join request if node ID is the same as receiving node.
- [PR #980](https://github.com/rqlite/rqlite/pull/980): Move config validation to Config type.
- [PR #981](https://github.com/rqlite/rqlite/pull/981): Add curent time to node `/status` output.
- [PR #982](https://github.com/rqlite/rqlite/pull/982): `/readyz` can skip leader check via `noleader` query param.
- [PR #984](https://github.com/rqlite/rqlite/pull/984): Count number of `/status` and `/readyz` requests via expvar.
- [PR #986](https://github.com/rqlite/rqlite/pull/986): Refactor join code with new Joiner type.
- [PR #987](https://github.com/rqlite/rqlite/pull/987): Upgrade to SQLite 3.37.0.

## 7.1.0 (January 28th 2022)
This release introduces a new automatic clustering approach, known as _Bootstrapping_, which allows rqlite clusters to form without assistance from an external system such as Consul. This can be very useful for certain deployment scenarios. See the [documentation](https://github.com/rqlite/rqlite/blob/master/DOC/AUTO_CLUSTERING.md) for full details on using the new Bootstrapping mode. Special thanks to [Nathan Ferch](https://github.com/nferch) for his advice regarding the design and development of this feature.

### New features
- [PR #974](https://github.com/rqlite/rqlite/pull/974): Add support for automatically bootstrapping clusters from just rqlite nodes.

## 7.0.1 (January 26th 2022)
### Implementation changes and bug fixes
- [PR #957](https://github.com/rqlite/rqlite/pull/971): Correct rqlite command line options in log message.
- [PR #973](https://github.com/rqlite/rqlite/pull/973): Use correct JSON field name for Consul disco scheme

## 7.0.0 (January 25th 2022)
This release introduces new node-discovery integration with [Consul](https://www.consul.io/) and [etcd](https://etcd.io/). By using one of those systems with rqlite, automatic clustering of rqlite is much easier. The [legacy Discovery mode](https://github.com/rqlite/rqlite/blob/master/DOC/DISCOVERY.md) is not supported by release 7.0, but may be supported in a future release. So, for now, if you wish to continue using legacy Discovery, you will need to run rqlite 6.x, or earlier.

See the [new documentation](https://github.com/rqlite/rqlite/blob/master/DOC/AUTO_CLUSTERING.md) for full details on using Consul and etcd.

### Upgrading
This release uses a new database for the Raft system, which should be compatible with earlier releases. However it is strongly recommended you [backup any existing Leader nodes](https://github.com/rqlite/rqlite/blob/master/DOC/BACKUPS.md) before you run 7.0, in the event there are any issues.

There are also some breaking changes in release 7.0, related to command-line arguments:
- The disco-related command-line arguments have changed to support Consul and etcd. If you wish to continue to use legacy Discovery, you can't upgrade to 7.0 -- or consider using Consul or etcd for node-discovery.
- The command-line argument `-RaftWaitForLeader` has been removed. If you need to wait for a node to have a Leader, you should poll the `/readyz` endpoint.

### New features
- [PR #957](https://github.com/rqlite/rqlite/pull/957): Support autoclustering via use [Consul](https://www.consul.io/) and [etcd](https://etcd.io/) KV stores.
- [PR #947](https://github.com/rqlite/rqlite/pull/947): CLI takes list of hosts, so it can try another node if first node is unresponsive. Fixes [issue #157](https://github.com/rqlite/rqlite/issues/157). Thanks @chermehdi

### Implementation changes and bug fixes
- [PR #957](https://github.com/rqlite/rqlite/pull/957): Refactor `rqlited` command-line argument code.
- [PR #965](https://github.com/rqlite/rqlite/pull/965): Stop using deprecated protobuf package.
- [PR #967](https://github.com/rqlite/rqlite/pull/967): Replace BoltDB with etcd's fork, [bbolt](https://pkg.go.dev/go.etcd.io/bbolt).
- [PR #968](https://github.com/rqlite/rqlite/pull/968): Control whether bbolt syncs freelist to disk.

## 6.10.2 (January 13th 2022)
### Implementation changes and bug fixes
- [PR #959](https://github.com/rqlite/rqlite/pull/959): Return clearer error if no database results set.

## 6.10.1 (January 13th 2022)
### Implementation changes and bug fixes
- [PR #945](https://github.com/rqlite/rqlite/pull/945): Minor refactor of Store creation.
- [PR #946](https://github.com/rqlite/rqlite/pull/946): Use actual duration types for duration `rqlited` command line flags.
- [PR #944](https://github.com/rqlite/rqlite/pull/944): Refactor how nodes bootstrap.
- [PR #954](https://github.com/rqlite/rqlite/pull/954): Much better random file names.
- [PR #956](https://github.com/rqlite/rqlite/pull/956): Actually return errors from command marshaling code.

## 6.10.0 (January 7th 2022)
This release enhances the authentication and authorization system, making it more convenient to use. It also fixes some minor bugs, and migrates the end-to-end test suite to Python 3.

### New features
- [PR #940](https://github.com/rqlite/rqlite/pull/940): Support specifying the user to join a cluster with, via `-join-as`.
- [PR #940](https://github.com/rqlite/rqlite/pull/940): Add support for pseudo username `*` to authentication configuration, providing more control over access.

### Implementation changes and bug fixes
- [PR #934](https://github.com/rqlite/rqlite/pull/934): Use correct MIME media type for JSON text. Fixes [issue #933](https://github.com/rqlite/rqlite/issues/933).
- [PR #939](https://github.com/rqlite/rqlite/pull/939): Migrate end-to-end testing to Python 3.
- [PR #941](https://github.com/rqlite/rqlite/pull/941): Upgrade go mod dependencies.

## 6.9.0 (December 31st 2021)
### New features
- [PR #932](https://github.com/rqlite/rqlite/pull/932): Add support for named parameters. Fixes [issue #675](https://github.com/rqlite/rqlite/issues/675).

## 6.8.2 (December 2nd 2021)
### Implementation changes and bug fixes
- [PR #929](https://github.com/rqlite/rqlite/pull/929): Support disabling in-memory initialization of on-disk databases. Fixes [issue #928](https://github.com/rqlite/rqlite/issues/928).

## 6.8.1 (November 13th 2021)
### Implementation changes and bug fixes
- [Fix URL](https://github.com/rqlite/rqlite/commit/d8e915e0be589b5cf1d593b80985e8247ba5f3d9) for `.ready` CLI command.
- [PR #925](https://github.com/rqlite/rqlite/pull/925): Ignore disco ID if there is preexisting state. Fixes [issue #347](https://github.com/rqlite/rqlite/issues/347).
- [PR #926](https://github.com/rqlite/rqlite/pull/926): Ignore own join address if passed. Fixes [issue #713](https://github.com/rqlite/rqlite/issues/713).

## 6.8.0 (November 9th 2021)
### New features
- [PR #921](https://github.com/rqlite/rqlite/pull/921): Support fetching `/readyz` via CLI.

### Implementation changes and bug fixes
- [PR #920](https://github.com/rqlite/rqlite/pull/920): Minor log message fixes.
- [PR #922](https://github.com/rqlite/rqlite/pull/922), [PR #924](https://github.com/rqlite/rqlite/pull/924): Fix display of numbers during JSON deserialization. Thanks @tiswong 

## 6.7.0 (October 22nd 2021)
### New features
- [PR #918](https://github.com/rqlite/rqlite/pull/918): Add support for timestamp column types.

### Implementation changes and bug fixes
- [PR #917](https://github.com/rqlite/rqlite/pull/917): Redirect HTTP `/` to `/status`.
- [PR #918](https://github.com/rqlite/rqlite/pull/918): Explicitly handle `nil` type in database layer.

## 6.6.5 (October 21st 2021)
### Implementation changes and bug fixes
- [PR #916](https://github.com/rqlite/rqlite/pull/916): More helpful log messages on start-up.

## 6.6.4 (October 21st 2021)
### Implementation changes and bug fixes
- [PR #915](https://github.com/rqlite/rqlite/pull/915): Record compiler in logs and status output.

## 6.6.3 (October 20th 2021)
This release is the first to statically link `libc` for the Linux version of rqlite. While this does increase the size of binary, one of the main goals of rqlite is ease of deployment. With fully static linking, official releases will run on an even wider range of distributions.

### Implementation changes and bug fixes
- [PR #911](https://github.com/rqlite/rqlite/pull/911): Statically link all requirements, including `libc`, for rqlite on Linux. macOS retains dynamically linking.

## 6.6.2 (October 20th 2021)
### Implementation changes and bug fixes
- [PR #909](https://github.com/rqlite/rqlite/pull/909): Support intra-cluster responses up to 4MB in size. Fixes [issue #908](https://github.com/rqlite/rqlite/issues/908).

## 6.6.1 (October 19th 2021)
### Implementation changes and bug fixes
- [PR #907](https://github.com/rqlite/rqlite/pull/907): Make it clearer when writes are sent to the wrong endpoint. See [issue #903](https://github.com/rqlite/rqlite/issues/903).

## 6.6.0 (September 21st 2021)
### New features
- [PR #898](https://github.com/rqlite/rqlite/pull/898): Support recovering clusters that have permanently lost quorum. Fixes [issue #897](https://github.com/rqlite/rqlite/issues/897).

## 6.5.0 (September 12th 2021)
### New features
- [PR #896](https://github.com/rqlite/rqlite/pull/896): Add `/readyz` endpoint for easy ready-to-respond checks.

### Implementation changes and bug fixes
- [PR #885](https://github.com/rqlite/rqlite/pull/885): Improved responses on HTTP 500.
- [PR #888](https://github.com/rqlite/rqlite/pull/888): Expose stats about BoltDB on the `status/` endpoint.
- [PR #889](https://github.com/rqlite/rqlite/pull/889): Add OS-level information to `status/` output.
- [PR #892](https://github.com/rqlite/rqlite/pull/892): More Snapshot metrics.
- [PR #894](https://github.com/rqlite/rqlite/pull/894): Support timeout on `nodes/` endpoint.
- [PR #895](https://github.com/rqlite/rqlite/pull/895): Start HTTP service before attempting any join operation.

## 6.4.3 (September 8th 2021)
### Implementation changes and bug fixes
- [PR #882](https://github.com/rqlite/rqlite/pull/882): Some minor improvements related to on-disk SQLite use.
- [PR #883](https://github.com/rqlite/rqlite/pull/883): Add missing returns after HTTP errors.
- [PR #884](https://github.com/rqlite/rqlite/pull/884): Serialize on-disk databases by simply reading SQLite file.

## 6.4.2 (September 1st 2021)
### Implementation changes and bug fixes
- [PR #880](https://github.com/rqlite/rqlite/pull/880): Increase maximum in-memory database size to 2GiB, via upgraded dependencies.

## 6.4.1 (August 31st 2021)
### Implementation changes and bug fixes
- [PR #879](https://github.com/rqlite/rqlite/pull/879): Set timeout when fetching node API address.

## 6.4.0 (August 31st 2021)
### New features
- [PR #878](https://github.com/rqlite/rqlite/pull/878): CLI supports setting read consistency level.

### Implementation changes and bug fixes
- [PR #876](https://github.com/rqlite/rqlite/pull/876): Add round-trip time to each node to `nodes/` endpoint output.
- [PR #877](https://github.com/rqlite/rqlite/pull/877): Add Error information to `nodes/` endpoint output.

## 6.3.0 (August 28th 2021)
This release introduces transparent request forwarding, which simplifies interacting with rqlite clusters. Client requests that must be served by the leader will no longer return HTTP 301, and will be forwarded transparently to the leader if necessary. Client software does not need to change to take advantage of this new functionality.

Systems running earlier 6.x software can be upgraded to this release without doing any special, but all nodes in the new cluster must be running this release. This release cannot communicate with nodes running earlier 6.x software.

### New features
- [PR #859](https://github.com/rqlite/rqlite/pull/859): Support transparent Execute and Query request forwarding. Fixes [issue #330](https://github.com/rqlite/rqlite/issues/330).
- [PR #873](https://github.com/rqlite/rqlite/pull/873): Support explicitly specifying SQLite on-disk file path.

### Implementation changes and bug fixes
- [PR #863](https://github.com/rqlite/rqlite/pull/863): Add gauge-like metric for Snapshot timings.
- [PR #854](https://github.com/rqlite/rqlite/pull/864): Use a connection pool for internode communications.
- [PR #867](https://github.com/rqlite/rqlite/pull/867): Add cluster status to Status output.
- [PR #869](https://github.com/rqlite/rqlite/pull/869): Cluster client uses resolved address, and improved status output.

## 6.2.0 (August 18th 2021)
### New features
- [PR #851](https://github.com/rqlite/rqlite/pull/851), [PR #855](https://github.com/rqlite/rqlite/pull/855): rqlite CLI properly supports PRAGMA directives.
- [PR #853](https://github.com/rqlite/rqlite/pull/853): Support enabling Foreign Key constraints via command-line options.

### Implementation changes and bug fixes
- [PR #857](https://github.com/rqlite/rqlite/pull/857): Use Protobufs as core data model.
- [PR #858](https://github.com/rqlite/rqlite/pull/858): Create dedicated client for talking to a cluster service.
- [PR #862](https://github.com/rqlite/rqlite/pull/862): Add detailed SQLite memory statistics to status output.

## 6.1.0 (August 5th 2021)
This release makes significant changes to SQLite database connection handling, resulting in proper support for high-performance concurrent reads of in-memory databases (an in-memory SQLite database is the default option for rqlite). 

### New features
- [PR #848](https://github.com/rqlite/rqlite/pull/848): Enable [DBSTAT](https://www.sqlite.org/dbstat.html) table and [JSON1](https://www.sqlite.org/json1.html) support. Fixes [issue #843](https://github.com/rqlite/rqlite/issues/843).

### Implementation changes and bug fixes
- [PR #841](https://github.com/rqlite/rqlite/pull/841): Remove support for specifying SQLite DSN.
- [PR #842](https://github.com/rqlite/rqlite/pull/842): Use `vfs=memdb` allowing proper concurrent reads of in-memory databases. Special thanks to [@rittneje](https://github.com/rittneje).
- [PR #842](https://github.com/rqlite/rqlite/pull/842): Use read-only database connections for read queries, ensuring write SQL commands are not executed on the wrong endpoint.
- [PR #842](https://github.com/rqlite/rqlite/pull/842): Remove explicit support for Foreign Key constraint control and journal mode. Those controls are best left to the rqlite system now.
- [PR #845](https://github.com/rqlite/rqlite/pull/845): Add SQLite compile-time options to status output.
- [PR #846](https://github.com/rqlite/rqlite/pull/846): New DB and FSM indexes to track state.

## 6.0.2 (July 31st 2021)
This release addresses a significant issue related to SQLite connection handling and multithreading. All users should upgrade to this version.

### Implementation changes and bug fixes
- [PR #827](https://github.com/rqlite/rqlite/pull/827): Upgrade dependencies, including SQLite to 3.36.
- [PR #835](https://github.com/rqlite/rqlite/pull/835): Use Go standard libary sql/database abstraction. Fixes [issue #830](https://github.com/rqlite/rqlite/issues/830).
- [PR #835](https://github.com/rqlite/rqlite/pull/835): Use SQLite connection pool and add pool statistics to status output.
- [PR #836](https://github.com/rqlite/rqlite/pull/836): Add current SQLite journal mode to status output.
- [PR #839](https://github.com/rqlite/rqlite/pull/839): Limit in-memory connection pool to 1 connection.
- [PR #840](https://github.com/rqlite/rqlite/pull/840): Upgrade to rqlite/go-sqlite3 v1.20.4. See [this issue](https://github.com/mattn/go-sqlite3/issues/963).

## 6.0.1 (June 28th 2021)
### Implementation changes and bug fixes
- [PR #822](https://github.com/rqlite/rqlite/pull/822): Don't ignore `-join` even if previous state exists. Fixes [issue #818](https://github.com/rqlite/rqlite/issues/818).

## 6.0.0 (June 8th 2021)
This release implements a significant design change, which improves rqlite cluster reliability. With this change a rqlite node can more reliably direct read and write requests to the correct node.

In the 5.0 series, _Follower_ nodes learned the HTTP API address of the cluster Leader via information - known as _Metadata_ - that each node wrote to the Raft log. This Metadata was then available to each node in the cluster, if that node needed to redirect queries to the cluster Leader (assuming that node wasn't the Leader at that time). However that design was somewhat complex, and required the tracking of extra state, in addition to the SQLite database. It also meant that if the Metadata got out of sync with the Raft state, the cluster could be in a degraded state.

In this new design, a node now queries the Leader as needed, when that node needs to learn the Leader's HTTP API address. As a result, the Metadata component has been removed from rqlite, since it is no longer needed. And without any possibility of discrepancy between Metadata and Raft state, a whole class of potential bugs is removed. Any request for the Leader HTTP API address means the requesting node node connects to a TCP port already open on the Leader for Raft connections, so does not introduce any new failure modes. This multiplexing of the Raft TCP port is performed via the `mux` package.

This new design does mean that nodes running earlier software cannot communicate with 6.0 nodes, as 6.0 software no longer performs Metadata updates. As a result, **rqlite clusters running 5.x software or earlier must be explicitly upgraded**. To upgrade from an earlier version to this release you should [backup your Leader node](https://github.com/rqlite/rqlite/blob/master/DOC/BACKUPS.md), and [restore the database dump](https://github.com/rqlite/rqlite/blob/master/DOC/RESTORE_FROM_SQLITE.md) into a new 6.0 cluster.

The data API and cluster-management API remain unchanged however, so client code that communicates with rqlite should not need any changes.

### New features
- [PR #796](https://github.com/rqlite/rqlite/pull/796): `nodes/` API reports real-time status of other nodes in cluster. Fixes [issue #768](https://github.com/rqlite/rqlite/issues/768).
- [PR #802](https://github.com/rqlite/rqlite/pull/802): Add `.sysdump` command to rqlite CLI.
- [PR #807](https://github.com/rqlite/rqlite/pull/807): rqlite CLI displays build information. Fixes [issue #768](https://github.com/rqlite/rqlite/issues/806).

### Implementation changes and bug fixes
 - [PR #792](https://github.com/rqlite/rqlite/pull/792): Fetch leader HTTP API addresses on demand.
 - [PR #797](https://github.com/rqlite/rqlite/pull/797): Remove `redirect` key from HTTP status output.

## 5.12.1 (April 29th 2021)

### Implementation changes and bug fixes
 - [PR #791](https://github.com/rqlite/rqlite/pull/791): Reinstate node CA cert support which was erroneously removed in an earlier change.

## 5.12.0 (April 24th 2021)
### New features
 - [PR #788](https://github.com/rqlite/rqlite/pull/788): Upgrade to SQLite 3.35.4.

### Implementation changes and bug fixes
 - [PR #790](https://github.com/rqlite/rqlite/pull/790): Upgrade dependencies, including Hashicorp Raft to v1.3.0.

## 5.11.1 (April 13th 2021)
### Implementation changes and bug fixes
- [PR #783](https://github.com/rqlite/rqlite/pull/783): Create GZIP writer for every compression request. Fixes [issue #781](https://github.com/rqlite/rqlite/issues/781).

## 5.11.0 (April 12th 2021)
### New features
- [PR #776](https://github.com/rqlite/rqlite/pull/776), [PR #777](https://github.com/rqlite/rqlite/pull/777): Support specifying Dialer's local address when performing Join request. Fixes [issue #774](https://github.com/rqlite/rqlite/issues/774). Thanks @osxlinux

### Implementation changes and bug fixes
- [PR #782](https://github.com/rqlite/rqlite/pull/782): Better error messages for command unmarshaling.

## 5.10.2 (February 19th 2021)
### Implementation changes and bug fixes
- [PR #772](https://github.com/rqlite/rqlite/pull/772): Log launch command.

## 5.10.1 (February 8th 2021)
### Implementation changes and bug fixes
- [PR #769](https://github.com/rqlite/rqlite/pull/769): Upgrade to rqlite/go-sqlite3 1.20.1, to address [a significant memory leak](https://www.philipotoole.com/plugging-a-memory-leak-in-rqlite/).

## 5.10.0 (February 7th 2021)
### New features
- [PR #742](https://github.com/rqlite/rqlite/pull/742): Add one-shot option to rqbench.
- [PR #745](https://github.com/rqlite/rqlite/pull/745): TLS version 1.0 and 1.1 disabled by default, but can be re-enabled at the command line. Fixes [issue #743](https://github.com/rqlite/rqlite/issues/743).

### Implementation changes and bug fixes
- [PR #738](https://github.com/rqlite/rqlite/pull/738): Don't use temp file when snapshotting database.
- [PR #739](https://github.com/rqlite/rqlite/pull/739): Don't use temp file when restoring an in-memory database.
- [PR #738](https://github.com/rqlite/rqlite/pull/738): Switch to rqlite fork of mattn/go-sqlite3. The SQLite C code remains unchanged.
- [PR #741](https://github.com/rqlite/rqlite/pull/741): Tighten up Store-level locking.
- [PR #747](https://github.com/rqlite/rqlite/pull/747): Time snapshot, restore, and startup times.
- [PR #750](https://github.com/rqlite/rqlite/pull/750): Build on-disk databases in-memory first. Fixes [issue #731](https://github.com/rqlite/rqlite/issues/731).
- [PR #754](https://github.com/rqlite/rqlite/pull/754): Support Noop commands in Raft Log.
- [PR #759](https://github.com/rqlite/rqlite/pull/759), [PR #760](https://github.com/rqlite/rqlite/pull/760): Close BoltDB on Store close.
- [PR #757](https://github.com/rqlite/rqlite/pull/757): More extensive system-level testing of Snapshot and Restore.
- [PR #762](https://github.com/rqlite/rqlite/pull/762): Convert Raft stats to numbers where possible. Fixes [issue #763](https://github.com/rqlite/rqlite/issues/763).
- [PR #764](https://github.com/rqlite/rqlite/pull/764): Add total Raft directory size to Store stats.
- [PR #764](https://github.com/rqlite/rqlite/pull/764): Close SQLite database only after Raft has been shut down.
- [PR #765](https://github.com/rqlite/rqlite/pull/765): Add auth-ok and auth-fail events to stats.

## 5.9.0 (January 24th 2021)
### New features
- [PR #734](https://github.com/rqlite/rqlite/pull/734): Better control over waiting for Leader at startup, via command line options.

### Implementation changes and bug fixes
- [PR #724](https://github.com/rqlite/rqlite/pull/724): rqlite CLI displays node version at startup.
- [PR #726](https://github.com/rqlite/rqlite/pull/726): Count number of legacy commands unmarshaled.
- [PR #733](https://github.com/rqlite/rqlite/pull/733): Clearer Raft log status during startup.
- [PR #735](https://github.com/rqlite/rqlite/pull/735): Implement policy over trailing Raft logs.

## 5.8.0 (December 28th 2020)

### New features
- [PR #716](https://github.com/rqlite/rqlite/pull/716): Support HTTP/2 protocol over TLS. Fixes [issue #516](https://github.com/rqlite/rqlite/issues/516).

### Implementation changes and bug fixes
- [PR #711](https://github.com/rqlite/rqlite/pull/711), [PR# 712](https://github.com/rqlite/rqlite/pull/712): Ignore join addresses if node already part of cluster. Fixes [issue #710](https://github.com/rqlite/rqlite/issues/710).
- [PR #715](https://github.com/rqlite/rqlite/pull/715): Compress SQLite database in Raft snapshot.
- [PR #717](https://github.com/rqlite/rqlite/pull/717): Add SQLite database page-centric size to status output.
- [PR #719](https://github.com/rqlite/rqlite/pull/719): Exit if any arguments passed at command line after data directory. Fixes [issue #718](https://github.com/rqlite/rqlite/issues/718).

## 5.7.0 (December 23rd 2020)

### New features
- [PR #696](https://github.com/rqlite/rqlite/pull/696): Benchmarking tool now supports query testing.

### Implementation changes and bug fixes
- [PR #694](https://github.com/rqlite/rqlite/pull/694): Display, in the CLI, the HTTP response body on HTTP status 503.
- [PR #703](https://github.com/rqlite/rqlite/pull/703): Fix potential panic during request parsing.
- [PR #705](https://github.com/rqlite/rqlite/pull/705): Use Protobuf for encoding Raft Log commands.

## 5.6.0 (November 17th 2020)

### New features
- [PR #692](https://github.com/rqlite/rqlite/pull/692): Support setting Raft leader lease timeout.

### Implementation changes and bug fixes
- [PR #693](https://github.com/rqlite/rqlite/pull/693): Upgrade Go mod dependencies, including upgrading Hashicorp Raft to v1.2.0.

## 5.5.1 (October 27th 2020)

- [PR #680](https://github.com/rqlite/rqlite/pull/680), [PR #681](https://github.com/rqlite/rqlite/pull/681): Add missing calls to set BasicAuth in CLI. Fixes [issue #678](https://github.com/rqlite/rqlite/issues/678).
- [PR #682](https://github.com/rqlite/rqlite/pull/682): Explicitly handle "no leader" during backup, and return redirect if necessary.
- [PR #683](https://github.com/rqlite/rqlite/pull/683): Restore request should re-read file every attempt.

## 5.5.0 (September 27th 2020)

### New features
- [PR #673](https://github.com/rqlite/rqlite/pull/673): Support parameterized statements. Fixes [issue #140](https://github.com/rqlite/rqlite/issues/140).

## 5.4.2 (September 25th 2020)

### Implementation changes and bug fixes
- [PR #672](https://github.com/rqlite/rqlite/pull/672): Fix issue causing HTTPS-only redirects.

## 5.4.1 (September 24th 2020)
_This release should not be used, due to a HTTP redirection bug._

### Implementation changes and bug fixes
- [PR #660](https://github.com/rqlite/rqlite/pull/660): Raft log size on disk now reported via status endpoint.
- [PR #670](https://github.com/rqlite/rqlite/pull/670): Add utilities for testing encrypted nodes.
- [PR #671](https://github.com/rqlite/rqlite/pull/671): Set Location for HTTP redirect properly for secure nodes.

## 5.4.0 (June 14th 2020)

### New features
- [PR #654](https://github.com/rqlite/rqlite/pull/654): Allow number of Join attempts and Join interval to be specified at startup. Fixes [issue #653](https://github.com/rqlite/rqlite/issues/653).

## 5.3.0 (May 13th 2020)

### New features
- [PR #641](https://github.com/rqlite/rqlite/pull/641): rqlite CLI now supports node removal.

## 5.2.0 (April 11th 2020)
This release fixes a very significant bug, whereby snapshotting was never occuring due to a zero snapshot-interval being passed to the Raft subsystem. This meant that the Raft log would grow without bound, and could result in very long start-up times if the Raft log was very large.

### New features
- [PR #637](https://github.com/rqlite/rqlite/pull/637): Allow the Raft snapshotting check interval to be set at launch time.

### Implementation changes and bug fixes
- [PR #637](https://github.com/rqlite/rqlite/pull/637): Set the Raft snapshot check interval to 30 seconds by default.

## 5.1.1 (March 28th 2020)
### Implementation changes and bug fixes
- [PR #636](https://github.com/rqlite/rqlite/pull/636): Check consistency level before freshness check. Thanks @wangfenjin

## 5.1.0 (January 10th 2020)

### New features
- [PR #613](https://github.com/rqlite/rqlite/pull/613): Support read-only, non-voting nodes. These provide read scalability for the system.
- [PR #614](https://github.com/rqlite/rqlite/pull/614): Support specifying minimum leader freshness with _None_ consistency queries.
- [PR #620](https://github.com/rqlite/rqlite/pull/620): Log level can be specified for Raft module.

## 5.0.0 (December 30th 2019)
This release uses a new Raft consensus version, with the move to Hashicorp Raft v1. As a result **the Raft system in 5.0 is not compatible with the 4.0 series**. To upgrade from an earlier version to this release you should backup your 4.0 leader node, and restore the database dump into a new 5.0 cluster.

The rqlite server also supports explicitly setting the node ID. While it's not required to set this, it's recommended for production clusters. See the [cluster documentation](https://github.com/rqlite/rqlite/blob/master/DOC/CLUSTER_MGMT.md) for more details.

The HTTP Query and Insert API remains unchanged in the 5.0 series relative to the 4.0 series.

### New features
- [PR #595](https://github.com/rqlite/rqlite/pull/595): rqlite CLI prints Welcome message on startup.
- [PR #608](https://github.com/rqlite/rqlite/pull/608): Add features list to status output.

### Implementation changes and bug fixes
- [PR #597](https://github.com/rqlite/rqlite/pull/597): Don't ignore any Join error, instead return it.
- [PR #598](https://github.com/rqlite/rqlite/pull/598): Ensure backup is correctly closed.
- [PR #600](https://github.com/rqlite/rqlite/pull/600): Move to Hashicorp Raft v1.1.1.
- [PR #601](https://github.com/rqlite/rqlite/pull/601): By default use Raft network address as node ID.
- [PR #602](https://github.com/rqlite/rqlite/pull/602): Add method to Store that returns leader ID.
- [PR #603](https://github.com/rqlite/rqlite/pull/603): Fix up status key name style.
- [PR #604](https://github.com/rqlite/rqlite/pull/604): JSON types are also text.
- [PR #605](https://github.com/rqlite/rqlite/pull/605): Broadcast Store meta via consensus.
- [PR #607](https://github.com/rqlite/rqlite/pull/607): Various Redirect fixes.
- [PR #609](https://github.com/rqlite/rqlite/pull/609): Simplify rqlite implementation.
- [PR #610](https://github.com/rqlite/rqlite/pull/610): Write node backup directly to HTTP response writer. Thanks @sum12.
- [PR #611](https://github.com/rqlite/rqlite/pull/611): Add varadic perm check functions to auth store.

## 4.6.0 (November 29th 2019)
_This release adds significant new functionality to the command-line tool, including much more control over backup and restore of the database. [Visit the Releases page](https://github.com/rqlite/rqlite/releases/tag/v4.6.0) to download this release._

### New features
- [PR #592](https://github.com/rqlite/rqlite/pull/592): Add _dump database_ command (to SQL text file) to CLI.
- [PR #585](https://github.com/rqlite/rqlite/pull/585): Add _backup_ command (to SQLite file) to CLI: Thanks @eariassoto.
- [PR #589](https://github.com/rqlite/rqlite/pull/589): Add _restore_ command (from SQLite file) to CLI. Thanks @eariassoto.
- [PR #584](https://github.com/rqlite/rqlite/pull/584): Support showing query timings in the CLI. Thanks @joaodrp.
- [PR #586](https://github.com/rqlite/rqlite/pull/586): rqlite CLI now supports command-recall via cursor key. Thanks @rhnvrm.
- [PR #564](https://github.com/rqlite/rqlite/pull/564): rqlite server supports specifying trusted root CA certificate. Thanks @zmedico.
- [PR #593](https://github.com/rqlite/rqlite/pull/593): rqlite CLI now supports [HTTP proxy (via Environment)](https://golang.org/pkg/net/http/#ProxyFromEnvironment). Thanks @paulstuart
- [PR #587](https://github.com/rqlite/rqlite/pull/587): Add [expvar](https://golang.org/pkg/expvar/) statistics to store.

### Implementation changes and bug fixes
- [PR #591](https://github.com/rqlite/rqlite/pull/591): Store layer supports generating SQL format backups.
- [PR #590](https://github.com/rqlite/rqlite/pull/590): DB layer supports generating SQL format backups.
- [PR #588](https://github.com/rqlite/rqlite/pull/588): Abort transaction if _load from backup_ operation fails.
- If joining a cluster via HTTP fails, try HTTPS. Fixes [issue #577](https://github.com/rqlite/rqlite/issues/577).

## 4.5.0 (April 24th 2019)
- [PR #551](https://github.com/rqlite/rqlite/pull/551): rqlite CLI supports specifying trusted root CA certificate. Thanks @zmedico.

## 4.4.0 (January 3rd 2019)
- Allow the Raft election timeout [to be set](https://github.com/rqlite/rqlite/commit/2e91858e1ee0feee19f4c20c6f56a21261bcd44a). 
 
## 4.3.1 (October 10th 2018)
- Allow a node to be re-added with same IP address and port, even though it was previously removed. Fixes [issue #534](https://github.com/rqlite/rqlite/issues/534).

## 4.3.0 (March 18th 2018)
- [PR #397](https://github.com/rqlite/rqlite/pull/397), [PR #399](https://github.com/rqlite/rqlite/pull/399): Support hashed passwords. Fixes [issue #395](https://github.com/rqlite/rqlite/issues/395). Thanks @sum12.

## 4.2.3 (February 21st 2018)
- [PR #389](https://github.com/rqlite/rqlite/pull/389): Log Store directory path on startup.
- [PR #392](https://github.com/rqlite/rqlite/pull/392): Return redirect if node removal attempted on follower. Fixes [issue #391](https://github.com/rqlite/rqlite/issues/391).

## 4.2.2 (December 7th 2017)
- [PR #383](https://github.com/rqlite/rqlite/pull/383): Fix unit tests after underlying SQLite master table changes.
- [PR #384](https://github.com/rqlite/rqlite/pull/384): "status" perm required to access Go runtime information.

## 4.2.1 (November 10th 2017)
- [PR #367](https://github.com/rqlite/rqlite/pull/367): Remove superflous leading space at CLI prompt.
- [PR #368](https://github.com/rqlite/rqlite/pull/368): CLI displays clear error message when not authorized.
- [PR #370](https://github.com/rqlite/rqlite/pull/370): CLI does not need to indent JSON when making requests.
- [PR #373](https://github.com/rqlite/rqlite/pull/373), [PR #374](https://github.com/rqlite/rqlite/pull/374): Add simple INSERT-only benchmarking tool.

## 4.2.0 (October 19th 2017)
- [PR #354](https://github.com/rqlite/rqlite/pull/354): Vendor Raft.
- [PR #354](https://github.com/rqlite/rqlite/pull/354): Move to Go 1.9.1.

## 4.1.0 (September 3rd 2017)
- [PR #342](https://github.com/rqlite/rqlite/pull/342): Add missing Store parameters to diagnostic output.
- [PR #343](https://github.com/rqlite/rqlite/pull/343): Support fetching [expvar](https://golang.org/pkg/expvar/) information via CLI.
- [PR #344](https://github.com/rqlite/rqlite/pull/344): Make read-consistency query param value case-insensitive.
- [PR #345](https://github.com/rqlite/rqlite/pull/345): Add unit test coverage for status and expvar endpoints.

## 4.0.2 (August 8th 2017)
- [PR #337](https://github.com/rqlite/rqlite/pull/337): Include any query params with 301 redirect URL.

## 4.0.1 (August 4th 2017)
- [PR #316](https://github.com/rqlite/rqlite/pull/316): CLI doesn't need pretty nor timed responses from node.
- [PR #334](https://github.com/rqlite/rqlite/pull/334): Set Content-Type to "application/octet-stream" for backup endpoint. Fixes [issue #333](https://github.com/rqlite/rqlite/issues/333).

## 4.0.0 (June 18th 2017)
**The 4.0 release has renamed command-line options relative to earlier releases.** This means that previous commands used to launch rqlited will not work. However the command-line changes are cosmetic, and each previous option maps 1-to-1 to a renamed option. Otherwise deployments of earlier releases can be upgraded to the 4.0 series without any other work.

- [PR #309](https://github.com/rqlite/rqlite/pull/309): Tweak start-up logo.
- [PR #308](https://github.com/rqlite/rqlite/pull/308): Move to clearer command-line options.
- [PR #307](https://github.com/rqlite/rqlite/pull/307): Support node-to-node encryption. Fixes [issue #93](https://github.com/rqlite/rqlite/issues/93).
- [PR #310](https://github.com/rqlite/rqlite/pull/310): HTTP service supports registration of Status providers; Mux is first client.
- [PR #315](https://github.com/rqlite/rqlite/pull/315): Add status and help commands to CLI.

## 3.14.0 (May 4th 2017)
- [PR #304](https://github.com/rqlite/rqlite/pull/304): Switch to Go 1.8.1.

## 3.13.0 (April 3rd 2017)
- [PR #296](https://github.com/rqlite/rqlite/pull/296): Log Go version at startup.
- [PR #294](https://github.com/rqlite/rqlite/pull/294): Support multiple explicit join addresses.
- [PR #297](https://github.com/rqlite/rqlite/pull/297): CLI should explicitly handle redirects due to Go1.8. Fixes [issue #295](https://github.com/rqlite/rqlite/issues/295).

## 3.12.1 (March 2nd 2017)
- [PR #291](https://github.com/rqlite/rqlite/pull/291): Don't access Discovery Service if node already part of cluster.

## 3.12.0 (March 1st 2017)
- [PR #286](https://github.com/rqlite/rqlite/pull/286): Tweak help output.
- [PR #283](https://github.com/rqlite/rqlite/pull/283): Main code should log to stderr.
- [PR #280](https://github.com/rqlite/rqlite/pull/280), [PR #281](https://github.com/rqlite/rqlite/pull/281): Integrate with new Discovery Service.
- [PR #282](https://github.com/rqlite/rqlite/pull/282): Retry cluster-join attempts on failure.
- [PR #289](https://github.com/rqlite/rqlite/pull/289): rqlite HTTP clients should not automatically follow redirects.

## 3.11.0 (February 12th 2017)
- [PR #268](https://github.com/rqlite/rqlite/pull/268): Allow Store to wait for application of initial logs. Fixes [issue #260](https://github.com/rqlite/rqlite/issues/260).
- [PR #272](https://github.com/rqlite/rqlite/pull/272): Add commit, branch, GOOS, and GOARCH, to output of `--version`.
- [PR #274](https://github.com/rqlite/rqlite/pull/274): Use Hashicorp function to read peers. Thanks @WanliTian
- [PR #278](https://github.com/rqlite/rqlite/pull/278): Add support for dot-commands `.tables` and `.schema` to rqlite CLI. Fixes [issue #277](https://github.com/rqlite/rqlite/issues/277).

## 3.10.0 (January 29th 2017)
- [PR #261](https://github.com/rqlite/rqlite/pull/261): Allow Raft Apply timeout to be configurable.
- [PR #262](https://github.com/rqlite/rqlite/pull/262): Log GOOS and GOARCH at startup.

## 3.9.2 (January 14th 2017)
- [PR #253](https://github.com/rqlite/rqlite/pull/254): Handle nil row returned by SQL execer. Fixes [issue #253](https://github.com/rqlite/rqlite/issues/253).
- [PR #258](https://github.com/rqlite/rqlite/pull/258): Remove check that all queries begin with SELECT. Fixes [issue #255](https://github.com/rqlite/rqlite/issues/255).

## 3.9.1 (December 29th 2016)
- [PR #247](https://github.com/rqlite/rqlite/pull/247): Simplify loading of SQLite dump files via single command execution. Fixes [issue #246](https://github.com/rqlite/rqlite/issues/246).
- [PR #247](https://github.com/rqlite/rqlite/pull/247): Correct SQLite dump load authentication check.

## 3.9.0 (December 24th 2016)
- [PR #239](https://github.com/rqlite/rqlite/pull/239): Add an API to the `Store` layer for custom peers storage and logging. Thanks @tych0
- [PR #221](https://github.com/rqlite/rqlite/pull/221): Start full support for various SQLite text types. Fix [issue #240](https://github.com/rqlite/rqlite/issues/240).
- [PR #242](https://github.com/rqlite/rqlite/pull/242): Support direct copying of the database via the Store. Thanks @tych0.
- [PR #243](https://github.com/rqlite/rqlite/pull/243): Use Store logging everywhere in the Store package.

## 3.8.0 (December 15th 2016)
- [PR #230](https://github.com/rqlite/rqlite/pull/230): Move Chinook test data to idiomatic testdata directory.
- [PR #232](https://github.com/rqlite/rqlite/pull/232), [PR #233](https://github.com/rqlite/rqlite/pull/233): rqlite CLI now supports accessing secured rqlited nodes. Thanks @tych0.
- [PR #235](https://github.com/rqlite/rqlite/pull/235): Return correct error, if one occurs, during backup. Thanks @tych0.
- [PR #237](https://github.com/rqlite/rqlite/pull/237), [PR #238](https://github.com/rqlite/rqlite/pull/238): Support observing Raft changes. Thanks @tych0

## 3.7.0 (November 24th 2016)
- With this release rqlite is moving to Go 1.7.
- [PR #206](https://github.com/rqlite/rqlite/pull/206), [#217](https://github.com/rqlite/rqlite/pull/217): Support loading data directly from SQLite dump files.
- [PR #209](https://github.com/rqlite/rqlite/pull/209): Tweak help output.
- [PR #229](https://github.com/rqlite/rqlite/pull/229): Remove explicit control of foreign key constraints.
- [PR #207](https://github.com/rqlite/rqlite/pull/207): Database supports returning foreign key constraint status.
- [PR #211](https://github.com/rqlite/rqlite/pull/211): Diagnostics show actual foreign key constraint state.
- [PR #212](https://github.com/rqlite/rqlite/pull/212): Add database configuration to diagnostics output.
- [PR #224](https://github.com/rqlite/rqlite/pull/224), [PR #225](https://github.com/rqlite/rqlite/pull/225): Add low-level database layer expvar stats.

## 3.6.0 (October 1st 2016)
- [PR #195](https://github.com/rqlite/rqlite/pull/195): Set Content-type "application/json" on all HTTP responses.
- [PR #193](https://github.com/rqlite/rqlite/pull/193): Allow joining a cluster through any node, not just the leader.
- [PR #187](https://github.com/rqlite/rqlite/pull/187): Support memory profiling.
- Go cyclo complexity changes.
- With this release Windows compatibility is checked with every build.

## 3.5.0 (September 5th 2016)
- [PR #185](https://github.com/rqlite/rqlite/pull/185): Enable foreign key constraints by default.

## 3.4.1 (September 1st 2016)
- [PR #175](https://github.com/rqlite/rqlite/pull/175): Simplify error handling of Update Peers API.
- [PR #170](https://github.com/rqlite/rqlite/pull/170): Log any failure to call `Serve()` on HTTP service.
- Go lint fixes.
- Go cyclo complexity changes.

## 3.4.0 (July 7th 2016)
- [PR #159](https://github.com/rqlite/rqlite/pull/159): All HTTP responses set X-RQLITE-VERSION.

## 3.3.0 (June 1st 2016)
- [PR #151](https://github.com/rqlite/rqlite/pull/151): Support configurable Raft heartbeat timeout.
- [PR #149](https://github.com/rqlite/rqlite/pull/149): Support configurable Raft snapshot thresholds.
- [PR #148](https://github.com/rqlite/rqlite/pull/148): Support pprof information over HTTP.
- [PR #154](https://github.com/rqlite/rqlite/pull/154): CLI now redirects to leader if necessary.
- [PR #155](https://github.com/rqlite/rqlite/pull/155): CLI now handles "no rows" correctly.

## 3.2.1 (May 22nd 2016)
- [PR #143](https://github.com/rqlite/rqlite/pull/143): Use DELETE as HTTP method to remove nodes.

## 3.2.0 (May 21st 2016)
- [PR #142](https://github.com/rqlite/rqlite/pull/142): Use correct HTTP methods on all endpoints.
- [PR #137](https://github.com/rqlite/rqlite/pull/137): Use resolved version of joining node's address.
- [PR #136](https://github.com/rqlite/rqlite/pull/136): Better errors on join failures.
- [PR #133](https://github.com/rqlite/rqlite/pull/133): Add Peers to status output.
- [PR #132](https://github.com/rqlite/rqlite/pull/132): Support removing a node from a cluster.
- [PR #131](https://github.com/rqlite/rqlite/pull/131): Only convert []byte from database to string if "text". Thanks @bkeroackdsc
- [PR #129](https://github.com/rqlite/rqlite/pull/129): Verify all statements sent to query endpoint begin with "SELECT".
- [PR #141](https://github.com/rqlite/rqlite/pull/141): Store methods to expose node Raft state. Thanks @bkeroack

## 3.1.0 (May 4th 2016)
- [PR #118](https://github.com/rqlite/rqlite/pull/118): New rqlite CLI. Thanks @mkideal
- [PR #125](https://github.com/rqlite/rqlite/pull/125): Add Go runtime details to status endpoint.

## 3.0.1 (May 1st 2016)
- [PR #117](https://github.com/rqlite/rqlite/pull/117): Use Raft advertise address, if exists, during join.

## 3.0.0 (May 1st 2016)
**The Raft log format in 3.0 is not compatible with the 2.0 series**. To upgrade from an earlier version to this release you should backup your 2.0 leader node, and replay the database dump into a new 3.0 cluster. The HTTP API remains unchanged however.

- [PR #116](https://github.com/rqlite/rqlite/pull/116): Allow HTTP advertise address to be set.
- [PR #115](https://github.com/rqlite/rqlite/pull/115): Support advertising address different than Raft bind address.
- [PR #113](https://github.com/rqlite/rqlite/pull/113): Switch to in-memory SQLite databases by default.
- [PR #109](https://github.com/rqlite/rqlite/pull/109): Nodes broadcast meta to cluster via Raft.
- [PR #109](https://github.com/rqlite/rqlite/pull/109), [PR #111](https://github.com/rqlite/rqlite/pull/111): Leader redirection
- [PR #104](https://github.com/rqlite/rqlite/pull/104): Handle the `-join` option sensibly when already member of cluster.

## 2.2.2 (April 24th 2016)
- [PR #96](https://github.com/rqlite/rqlite/pull/96): Add build time to status output.
- [PR #101](https://github.com/rqlite/rqlite/pull/101): Fix restore to in-memory databases.

## 2.2.1 (April 19th 2016)
- [PR #95](https://github.com/rqlite/rqlite/pull/95): Correctly set HTTP authentication.

## 2.2.0 (April 18th 2016)
- [PR #84](https://github.com/rqlite/rqlite/pull/84): Encrypted API (HTTPS) now supported.
- [PR #85](https://github.com/rqlite/rqlite/pull/85): BasicAuth support.
- [PR #85](https://github.com/rqlite/rqlite/pull/85): User-level permissions support.
- Print rqlited logo on start-up.
- End-to-end single-node and multi-node unit tests.

## 2.1 (April 9th 2016)
- [PR #76](https://github.com/rqlite/rqlite/pull/76): Obey timing information display at database level.
- [PR #77](https://github.com/rqlite/rqlite/pull/77): Add version information to binary.

## 2.0 (April 5th 2016)
- `timings` URL param to control presence of timing information in response.
- [PR #74](https://github.com/rqlite/rqlite/pull/74): Use SQLite connection directly. Thanks @zmedico.
- Update operations return last-inserted ID.
- Column-oriented API responses.
- Types in API response body.
- Query times in addition to sum of query times.
- New Raft consensus module, built on Hashicorp's implementation.
- Hot backup support.
- Selectable read-consistency levels of none, weak, and strong.
- SQLite file size added to HTTP API status endpoint.
- expvar support added to HTTP server.

## 1.0 (June 23rd 2015)
Check out [this tag](https://github.com/rqlite/rqlite/releases/tag/v1.0) for full details.
<|MERGE_RESOLUTION|>--- conflicted
+++ resolved
@@ -1,12 +1,8 @@
-<<<<<<< HEAD
 ## 7.18.2 (unreleased)
 ### Implementation changes and bug fixes
 - [PR #1269](https://github.com/rqlite/rqlite/pull/1269): Add WaitForRemoval() to Store.
 
-## 7.18.1 (unreleased)
-=======
 ## 7.18.1 (May 20th 2023)
->>>>>>> 836bd9a9
 This release also includes some small logging improvements, related to node-shutdown.
 
 ### Implementation changes and bug fixes
