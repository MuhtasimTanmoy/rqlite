## 7.15.0 (unreleased)
### New features
<<<<<<< HEAD
- [PR #1229](https://github.com/rqlite/rqlite/pull/1229), [PR #1232](https://github.com/rqlite/rqlite/pull/1232): Add support for automatic backups to AWS S3.
=======
- [PR #1229](https://github.com/rqlite/rqlite/pull/1229): Add support for automatic backups to AWS S3.
>>>>>>> 7bae7541

## 7.14.3 (April 25th 2023)
### Implementation changes and bug fixes
- [PR #1218](https://github.com/rqlite/rqlite/pull/1218): Check for more possible errors in peers.json. Thanks @Tjstretchalot
- [PR #1220](https://github.com/rqlite/rqlite/pull/1220): Support Notify over Raft connection.
- [PR #1221](https://github.com/rqlite/rqlite/pull/1221): Support Join over Raft connection.
- [PR #1222](https://github.com/rqlite/rqlite/pull/1222): Joiner expands all targets to include protocols.
- [PR #1224](https://github.com/rqlite/rqlite/pull/1224): Fix credentials load error checking. Thanks @phmx
- [PR #1227](https://github.com/rqlite/rqlite/pull/1227): Upgrade dependencies, including moving to [Hashicorp Raft 1.5](https://github.com/hashicorp/raft/pull/541).

## 7.14.2 (April 7th 2023)
This release is the first to includes various bug fixes and optimizations thanks to running much of the code through [Chat GPT-4](https://openai.com/product/gpt-4), most of which are not explicitly listed in the [CHANGELOG](https://github.com/rqlite/rqlite/edit/master/CHANGELOG.md), but you can check the commit history for details. Future releases of rqlite will probably include more such changes.
### Implementation changes and bug fixes
- [PR #1179](https://github.com/rqlite/rqlite/pull/1179): go mod updates.
- [PR #1180](https://github.com/rqlite/rqlite/pull/1180): Support large numbers in requests.
- [PR #1186](https://github.com/rqlite/rqlite/pull/1186): Improve read-only (non-voting) node management. Fixes [issue #1182](https://github.com/rqlite/rqlite/issues/1182).
- [PR #1189](https://github.com/rqlite/rqlite/pull/1189): Migrate to a Protobuf data model for Join Requests.
- [PR #1190](https://github.com/rqlite/rqlite/pull/1190): Migrate to a Protobuf data model for Notify Requests.
- [PR #1207](https://github.com/rqlite/rqlite/pull/1207): Decompose end-to-end testing into distinct CircleCI jobs.
- [PR #1218](https://github.com/rqlite/rqlite/pull/1218): Check for more possible errors in peers.json. Thanks @Tjstretchalot

## 7.14.1 (March 17th 2023)
### Implementation changes and bug fixes
- [PR #1174](https://github.com/rqlite/rqlite/pull/1174): Fix command-line help for x509 resources.
- [PR #1178](https://github.com/rqlite/rqlite/pull/1178): Fix parsing of Named Parameters with `NULL` as value. Fixes [issue #1177](https://github.com/rqlite/rqlite/issues/1177). Thanks @wellescastro

## 7.14.0 (March 8th 2023)
This release sees the addition of mutual TLS support, and corrects some other issues related to the use of TLS and Certificate Authority configuration.

### New features
- [PR #1171](https://github.com/rqlite/rqlite/pull/1171): Support mutual TLS for both HTTP connections and inter-node traffic. See [issue #1167](https://github.com/rqlite/rqlite/issues/1167). Thanks @otto-dev

### Implementation changes and bug fixes
- [PR #1173](https://github.com/rqlite/rqlite/pull/1173): go mod updates.

## 7.13.2 (February 23rd 2023)
### Implementation changes and bug fixes
- [PR #1156](https://github.com/rqlite/rqlite/pull/1156): Better error message when rqlite shell can't connect to a node.
- [PR #1162](https://github.com/rqlite/rqlite/pull/1162): Fix Consul-based discovery issue when using TLS.
- [PR #1163](https://github.com/rqlite/rqlite/pull/1163): go mod updates.

## 7.13.1 (January 6th 2023)
### Implementation changes and bug fixes
- [PR #1146](https://github.com/rqlite/rqlite/pull/1146): Delete history file if `RQLITE_HISTFILESIZE` environment variable is zero. Fixes [issue #1145](https://github.com/rqlite/rqlite/issues/1145). Thanks @jamielinux
- [PR #1148](https://github.com/rqlite/rqlite/pull/1148): go mod updates.

## 7.13.0 (December 15th 2022)
### New features
- [PR #1141](https://github.com/rqlite/rqlite/pull/1141): Store and load CLI history across sessions.

## 7.12.1 (December 7th 2022)
### Implementation changes and bug fixes
- [PR #1135](https://github.com/rqlite/rqlite/pull/1135): Silently ignore self-joins if nothing has changed on the joining node.
- [PR #1136](https://github.com/rqlite/rqlite/pull/1136): Stop HTTP server gracefully on node shutdown.
- [f6c4b17](https://github.com/rqlite/rqlite/commit/f6c4b17a727809696f952a018b2262681932f521): By default, Leader node will stepdown if that node is shutting down.
- [PR #1139](https://github.com/rqlite/rqlite/pull/1139): Cache hashed passwords. Fixes [issue #1138](https://github.com/rqlite/rqlite/issues/1138).
- [PR #1140](https://github.com/rqlite/rqlite/pull/1140): Use SQLite with corrected in-memory database locking ([SQLite forum post](https://sqlite.org/forum/forumpost/d443fb0730)). Fixes [issue #1103](https://github.com/rqlite/rqlite/issues/1103).

## 7.12.0 (December 1st 2022)
### New features
- [PR #1121](https://github.com/rqlite/rqlite/pull/1121): Transparently forward node-removal requests to Leader.
- [PR #1125](https://github.com/rqlite/rqlite/pull/1125): Support fetching a subset of expvar information.
- [PR #1134](https://github.com/rqlite/rqlite/pull/1134): Support stepping down as Leader before shutting down.

### Implementation changes and bug fixes
- [PR #1120](https://github.com/rqlite/rqlite/pull/1120): go mod updates.
- [PR #1126](https://github.com/rqlite/rqlite/pull/1126): Add Queue instrumentation.
- [PR #1127](https://github.com/rqlite/rqlite/pull/1127): Clearer Queued Writes loop logic.
- [PR #1128](https://github.com/rqlite/rqlite/pull/1128): Add ResetStats to some modules.

## 7.11.0 (November 15th 2022)
### New features
- [PR #1114](https://github.com/rqlite/rqlite/pull/1114), [PR #1118](https://github.com/rqlite/rqlite/pull/1118): Support automatically removing non-reachable nodes after a configurable period. Fixes [issue #728](https://github.com/rqlite/rqlite/issues/728).
- [PR #1116](https://github.com/rqlite/rqlite/pull/1116), [PR #1117](https://github.com/rqlite/rqlite/pull/1117): Support associative form for query responses. Fixes [issue #1115](https://github.com/rqlite/rqlite/issues/1115).

## 7.10.1 (November 11th 2022)

### Implementation changes and bug fixes
- [PR #1097](https://github.com/rqlite/rqlite/pull/1097), [PR #1110](https://github.com/rqlite/rqlite/pull/1100): Start HTTP server as soon as possible after launch.
- [PR #1098](https://github.com/rqlite/rqlite/pull/1098): Bootstrapper doesn't need to know the bootstrap-expect value.
- [PR #1099](https://github.com/rqlite/rqlite/pull/1099): Add explicit `.exit` option to CLI.
- [PR #1102](https://github.com/rqlite/rqlite/pull/1102): Use BasicAuth redaction functionality from the standard library.
- [PR #1108](https://github.com/rqlite/rqlite/pull/1108): Add more upgrade testing.
- [PR #1109](https://github.com/rqlite/rqlite/pull/1109): Higher Queued Writes defaults
- [PR #1113](https://github.com/rqlite/rqlite/pull/1113): go mod updates

## 7.10.0 (October 26th 2022)
### New features
- [PR #1096](https://github.com/rqlite/rqlite/pull/1096): Upgrade to SQLite 3.39.4.

### Implementation changes and bug fixes
- [PR #1094](https://github.com/rqlite/rqlite/pull/1094): Update packages to resolve CVE-2022-32149 and CVE-2022-27664. Thanks @sgalsaleh
- [PR #1095](https://github.com/rqlite/rqlite/pull/1095): Log, and add to version output, the SQLite release.
- [PR #1096](https://github.com/rqlite/rqlite/pull/1096): go mod updates.

## 7.9.2 (October 24th 2022)
This release addresses a shortcoming in inter-node communications. Nodes now consistently encode the length of those communications using 8-byte values. **If any node in a cluster is upgraded to this release, then all nodes in that cluster should be**. 

### Implementation changes and bug fixes
- [PR #1089](https://github.com/rqlite/rqlite/pull/1089): Move to 8-byte Protobuf lengths for cluster communications. Fixes [issue #1088](https://github.com/rqlite/rqlite/issues/1088).
- [PR #1090](https://github.com/rqlite/rqlite/pull/1090): Correct error handling for remote load and backup failures.

## 7.9.1 (October 23rd 2022)
### Implementation changes and bug fixes
- [PR #1086](https://github.com/rqlite/rqlite/pull/1086): Restoring via follower should have same HTTP response body.
- [PR #1087](https://github.com/rqlite/rqlite/pull/1087): Notified and joined node checks address resolution.

## 7.9.0 (October 22nd 2022)
This release makes it more convenient to load SQLite files directly into rqlite, as any node can now process the request. For this to work however, all nodes in your cluster must be running 7.9.0 (or later). Otherwse 7.9.0 is fully compatible with earlier release, so a rolling upgrade process is an option.

### New features
- [PR #1084](https://github.com/rqlite/rqlite/pull/1084): Transparently forward SQLite data Restore requests to Leaders.

### Implementation changes and bug fixes
- [PR #1085](https://github.com/rqlite/rqlite/pull/1085): Improved logs during joining.

## 7.8.0 (October 20th 2022)
This release makes it more convenient to retrieve a backup. Now any node can provide a backup of the underlying SQLite database. For this to work however, all nodes in your cluster must be running 7.8.0 (or later). Otherwse 7.8.0 is fully compatible with earlier release, so a rolling upgrade process is an option.

### New features
- [PR #1081](https://github.com/rqlite/rqlite/pull/1081): Transparently forward Backup requests to Leaders.

### Implementation changes and bug fixes
- [PR #1079](https://github.com/rqlite/rqlite/pull/1079): Use a Protobuf model for Backup requests.
- [PR #1078](https://github.com/rqlite/rqlite/pull/1078): Decrease bootstrap polling interval from 5 seconds to 2 seconds.
- [PR #1082](https://github.com/rqlite/rqlite/pull/1082): Small refactor of backup code.

## 7.7.2 (October 14th 2022)
### Implementation changes and bug fixes
- [PR #1075](https://github.com/rqlite/rqlite/pull/1075): Upgrade to latest SQL parser. Fixes [issue #1072](https://github.com/rqlite/rqlite/issues/1072)

## 7.7.1 (October 13th 2022)
### Implementation changes and bug fixes
- [PR #1074](https://github.com/rqlite/rqlite/pull/1074): Support `NULL` as a paramterized value. Fixes [issue #1073](https://github.com/rqlite/rqlite/issues/1073)

## 7.7.0 (September 28th 2022)
This release adds support for SQLite [`RANDOM()`](https://www.sqlite.org/deterministic.html), the first such [support for non-deterministic functions](https://github.com/rqlite/rqlite/blob/master/DOC/NON_DETERMINISTIC_FUNCTIONS.md). It does this via statement-rewriting.

### New features
- [PR #1046](https://github.com/rqlite/rqlite/pull/1046): Add rewriting of SQLite `RANDOM()` so statements with this function are safe to use.

### Implementation changes and bug fixes
- [PR #1064](https://github.com/rqlite/rqlite/pull/1064): Upgrade dependencies, and move to requiring Go 1.18 (or later) for building.

## 7.6.1 (August 7th 2022)

### Implementation changes and bug fixes
- [PR #1058](https://github.com/rqlite/rqlite/pull/1058): `rqlited` terminates if passed unroutable advertised Raft or HTTP addresses.
- [PR #1057](https://github.com/rqlite/rqlite/pull/1057), [PR #1059](https://github.com/rqlite/rqlite/pull/1059): Perform credential checking with intra-cluster communications. Fixes [issue #1051](https://github.com/rqlite/rqlite/issues/1051). Thanks @ngharrington

## 7.6.0 (July 19th 2022)
### New features
- [PR #1055](https://github.com/rqlite/rqlite/pull/1055): Add new `join-read-only` permission.

### Implementation changes and bug fixes
- [PR #1049](https://github.com/rqlite/rqlite/pull/1049): Ignore freshness when serving queries on Leader. Fixes [issue #1048](https://github.com/rqlite/rqlite/issues/1048). Thanks to @Tjstretchalot for the bug report.

## 7.5.1 (June 13th 2022)
### Implementation changes and bug fixes
- [PR #1043](https://github.com/rqlite/rqlite/pull/1043): Allow cluster-connect timeout to be configurable. Fixes [issue #1042](https://github.com/rqlite/rqlite/issues/1042).

## 7.5.0 (May 26th 2022)
This release adds a new, higher-performance, option for writing to the database, known as Queued Writes. This allows users to trade off durability for high-performance writes to the database. See the [documentation](https://github.com/rqlite/rqlite/blob/master/DOC/QUEUED_WRITES.md) for full details.

### New features
- [PR #1019](https://github.com/rqlite/rqlite/pull/1019): CLI supports restoring from SQLite database files.
- [PR #1024](https://github.com/rqlite/rqlite/pull/1024), [PR #1025](https://github.com/rqlite/rqlite/pull/1025), [PR #1031](https://github.com/rqlite/rqlite/pull/1031), [PR #1033](https://github.com/rqlite/rqlite/pull/1033): Add support for Queued Writes. Fixes [issue #1020](https://github.com/rqlite/rqlite/issues/1020).
- [PR #1036](https://github.com/rqlite/rqlite/pull/1036): rqbench supports queued writes.

### Implementation changes and bug fixes
- [PR #1027](https://github.com/rqlite/rqlite/pull/1027): go mod (dependencies) updates, including upgrading SQLite to 3.38.5.
- [PR #1030](https://github.com/rqlite/rqlite/pull/1030), [PR #1032](https://github.com/rqlite/rqlite/pull/1032): Handle more connection errors. Fixes [issue #1029](https://github.com/rqlite/rqlite/issues/1029).

## 7.4.0 (May 10th 2022)
With this release rqlite supports restoring a node from an actual SQLite file, which is very much faster than restoring using the SQL dump representation of the same SQLite database.
### New features
- [PR #1017](https://github.com/rqlite/rqlite/pull/1017), [PR #1018](https://github.com/rqlite/rqlite/pull/1018): Support restoring from SQLite data files. Fixes [issue #1005](https://github.com/rqlite/rqlite/issues/1016).
### Implementation changes and bug fixes
- [PR #1015](https://github.com/rqlite/rqlite/pull/1015): go mod (dependencies) updates.

## 7.3.2 (March 1st 2022)
### Implementation changes and bug fixes
- [PR #999](https://github.com/rqlite/rqlite/pull/999): Add end-to-end encrypted node test.
- [PR #1008](https://github.com/rqlite/rqlite/pull/1008): Upgrade to SQLite 3.38.0. Fixes [issue #1005](https://github.com/rqlite/rqlite/issues/1005).
- [PR #1009](https://github.com/rqlite/rqlite/pull/1009): Don't HTML escape JSON output.

## 7.3.1 (February 6th 2022)
Fixes an issue in the 7.3.0 release that prevented clusters, which used TLS for internode communications, from operating correctly. All deployments using TLS should be upgraded to this version.
### Implementation changes and bug fixes
- [PR #998](https://github.com/rqlite/rqlite/pull/998): Node TLS mux needs to use advertised Raft address. Thanks to [Nathan Ferch](https://github.com/nferch) for the bug report.

## 7.3.0 (February 5th 2022)
With this release rqlite networking is based on whatever network identifiers are passed in at launch. If hostnames are passed they are no longer resolved into IP addresses internally by rqlite, and only the low-level networking layers will do so. This allows rqlite to operate correctly even when cluster node IP addresses change, as long as the hostnames remain the same. This is common in deployment environments such as Kubernetes, particularly when using [StatefulSets](https://kubernetes.io/docs/concepts/workloads/controllers/statefulset/).

Upgrading an earlier cluster to this release is possible, simply by explicitly setting the IP address of each node at the command line. Alternatively, simply [backup your previous node](https://github.com/rqlite/rqlite/blob/master/DOC/BACKUPS.md) and [restore it](https://github.com/rqlite/rqlite/blob/master/DOC/RESTORE_FROM_SQLITE.md) into a new 7.3.0 node. **In any event, backing up your data is always recommended before any upgrade takes place.**

### New features
- [PR #993](https://github.com/rqlite/rqlite/pull/993): Support IP addresses changing by not explicitly resolving network addresses. Fixes [issue #695](https://github.com/rqlite/rqlite/issues/695), [issue #774](https://github.com/rqlite/rqlite/issues/744), and [issue #991](https://github.com/rqlite/rqlite/issues/991). Thanks to @git001 for help testing this change. 

## 7.2.0 (February 1st 2022)
This release introduces supported for [DNS-based](https://www.cloudflare.com/learning/dns/what-is-dns/) and [DNS SRV -based](https://www.cloudflare.com/learning/dns/dns-records/dns-srv-record/) autoclustering. rqlite can now lookup a DNS record for specified host, and use the network addresses returned to bootstrap the cluster. This can make it much easier to create rqlite clusters using the kinds of Service-Discovery mechanisms you find on Consul and Kubernetes, which are often based on DNS. See the [documentation](https://github.com/rqlite/rqlite/blob/master/DOC/AUTO_CLUSTERING.md) for full details on using DNS-based autoclustering.

### New features
- [PR #979](https://github.com/rqlite/rqlite/pull/979): Add support for DNS-based autoclustering. Fixes [issue #554](https://github.com/rqlite/rqlite/issues/554)
- [PR #985](https://github.com/rqlite/rqlite/pull/985): Add support for DNS SRV -based autoclustering. Fixes [issue #554](https://github.com/rqlite/rqlite/issues/554)

### Implementation changes and bug fixes
- [PR #976](https://github.com/rqlite/rqlite/pull/976): Improve `/readyz` response.
- [PR #978](https://github.com/rqlite/rqlite/pull/978): Return error on join request if node ID is the same as receiving node.
- [PR #980](https://github.com/rqlite/rqlite/pull/980): Move config validation to Config type.
- [PR #981](https://github.com/rqlite/rqlite/pull/981): Add curent time to node `/status` output.
- [PR #982](https://github.com/rqlite/rqlite/pull/982): `/readyz` can skip leader check via `noleader` query param.
- [PR #984](https://github.com/rqlite/rqlite/pull/984): Count number of `/status` and `/readyz` requests via expvar.
- [PR #986](https://github.com/rqlite/rqlite/pull/986): Refactor join code with new Joiner type.
- [PR #987](https://github.com/rqlite/rqlite/pull/987): Upgrade to SQLite 3.37.0.

## 7.1.0 (January 28th 2022)
This release introduces a new automatic clustering approach, known as _Bootstrapping_, which allows rqlite clusters to form without assistance from an external system such as Consul. This can be very useful for certain deployment scenarios. See the [documentation](https://github.com/rqlite/rqlite/blob/master/DOC/AUTO_CLUSTERING.md) for full details on using the new Bootstrapping mode. Special thanks to [Nathan Ferch](https://github.com/nferch) for his advice regarding the design and development of this feature.

### New features
- [PR #974](https://github.com/rqlite/rqlite/pull/974): Add support for automatically bootstrapping clusters from just rqlite nodes.

## 7.0.1 (January 26th 2022)
### Implementation changes and bug fixes
- [PR #957](https://github.com/rqlite/rqlite/pull/971): Correct rqlite command line options in log message.
- [PR #973](https://github.com/rqlite/rqlite/pull/973): Use correct JSON field name for Consul disco scheme

## 7.0.0 (January 25th 2022)
This release introduces new node-discovery integration with [Consul](https://www.consul.io/) and [etcd](https://etcd.io/). By using one of those systems with rqlite, automatic clustering of rqlite is much easier. The [legacy Discovery mode](https://github.com/rqlite/rqlite/blob/master/DOC/DISCOVERY.md) is not supported by release 7.0, but may be supported in a future release. So, for now, if you wish to continue using legacy Discovery, you will need to run rqlite 6.x, or earlier.

See the [new documentation](https://github.com/rqlite/rqlite/blob/master/DOC/AUTO_CLUSTERING.md) for full details on using Consul and etcd.

### Upgrading
This release uses a new database for the Raft system, which should be compatible with earlier releases. However it is strongly recommended you [backup any existing Leader nodes](https://github.com/rqlite/rqlite/blob/master/DOC/BACKUPS.md) before you run 7.0, in the event there are any issues.

There are also some breaking changes in release 7.0, related to command-line arguments:
- The disco-related command-line arguments have changed to support Consul and etcd. If you wish to continue to use legacy Discovery, you can't upgrade to 7.0 -- or consider using Consul or etcd for node-discovery.
- The command-line argument `-RaftWaitForLeader` has been removed. If you need to wait for a node to have a Leader, you should poll the `/readyz` endpoint.

### New features
- [PR #957](https://github.com/rqlite/rqlite/pull/957): Support autoclustering via use [Consul](https://www.consul.io/) and [etcd](https://etcd.io/) KV stores.
- [PR #947](https://github.com/rqlite/rqlite/pull/947): CLI takes list of hosts, so it can try another node if first node is unresponsive. Fixes [issue #157](https://github.com/rqlite/rqlite/issues/157). Thanks @chermehdi

### Implementation changes and bug fixes
- [PR #957](https://github.com/rqlite/rqlite/pull/957): Refactor `rqlited` command-line argument code.
- [PR #965](https://github.com/rqlite/rqlite/pull/965): Stop using deprecated protobuf package.
- [PR #967](https://github.com/rqlite/rqlite/pull/967): Replace BoltDB with etcd's fork, [bbolt](https://pkg.go.dev/go.etcd.io/bbolt).
- [PR #968](https://github.com/rqlite/rqlite/pull/968): Control whether bbolt syncs freelist to disk.

## 6.10.2 (January 13th 2022)
### Implementation changes and bug fixes
- [PR #959](https://github.com/rqlite/rqlite/pull/959): Return clearer error if no database results set.

## 6.10.1 (January 13th 2022)
### Implementation changes and bug fixes
- [PR #945](https://github.com/rqlite/rqlite/pull/945): Minor refactor of Store creation.
- [PR #946](https://github.com/rqlite/rqlite/pull/946): Use actual duration types for duration `rqlited` command line flags.
- [PR #944](https://github.com/rqlite/rqlite/pull/944): Refactor how nodes bootstrap.
- [PR #954](https://github.com/rqlite/rqlite/pull/954): Much better random file names.
- [PR #956](https://github.com/rqlite/rqlite/pull/956): Actually return errors from command marshaling code.

## 6.10.0 (January 7th 2022)
This release enhances the authentication and authorization system, making it more convenient to use. It also fixes some minor bugs, and migrates the end-to-end test suite to Python 3.

### New features
- [PR #940](https://github.com/rqlite/rqlite/pull/940): Support specifying the user to join a cluster with, via `-join-as`.
- [PR #940](https://github.com/rqlite/rqlite/pull/940): Add support for pseudo username `*` to authentication configuration, providing more control over access.

### Implementation changes and bug fixes
- [PR #934](https://github.com/rqlite/rqlite/pull/934): Use correct MIME media type for JSON text. Fixes [issue #933](https://github.com/rqlite/rqlite/issues/933).
- [PR #939](https://github.com/rqlite/rqlite/pull/939): Migrate end-to-end testing to Python 3.
- [PR #941](https://github.com/rqlite/rqlite/pull/941): Upgrade go mod dependencies.

## 6.9.0 (December 31st 2021)
### New features
- [PR #932](https://github.com/rqlite/rqlite/pull/932): Add support for named parameters. Fixes [issue #675](https://github.com/rqlite/rqlite/issues/675).

## 6.8.2 (December 2nd 2021)
### Implementation changes and bug fixes
- [PR #929](https://github.com/rqlite/rqlite/pull/929): Support disabling in-memory initialization of on-disk databases. Fixes [issue #928](https://github.com/rqlite/rqlite/issues/928).

## 6.8.1 (November 13th 2021)
### Implementation changes and bug fixes
- [Fix URL](https://github.com/rqlite/rqlite/commit/d8e915e0be589b5cf1d593b80985e8247ba5f3d9) for `.ready` CLI command.
- [PR #925](https://github.com/rqlite/rqlite/pull/925): Ignore disco ID if there is preexisting state. Fixes [issue #347](https://github.com/rqlite/rqlite/issues/347).
- [PR #926](https://github.com/rqlite/rqlite/pull/926): Ignore own join address if passed. Fixes [issue #713](https://github.com/rqlite/rqlite/issues/713).

## 6.8.0 (November 9th 2021)
### New features
- [PR #921](https://github.com/rqlite/rqlite/pull/921): Support fetching `/readyz` via CLI.

### Implementation changes and bug fixes
- [PR #920](https://github.com/rqlite/rqlite/pull/920): Minor log message fixes.
- [PR #922](https://github.com/rqlite/rqlite/pull/922), [PR #924](https://github.com/rqlite/rqlite/pull/924): Fix display of numbers during JSON deserialization. Thanks @tiswong 

## 6.7.0 (October 22nd 2021)
### New features
- [PR #918](https://github.com/rqlite/rqlite/pull/918): Add support for timestamp column types.

### Implementation changes and bug fixes
- [PR #917](https://github.com/rqlite/rqlite/pull/917): Redirect HTTP `/` to `/status`.
- [PR #918](https://github.com/rqlite/rqlite/pull/918): Explicitly handle `nil` type in database layer.

## 6.6.5 (October 21st 2021)
### Implementation changes and bug fixes
- [PR #916](https://github.com/rqlite/rqlite/pull/916): More helpful log messages on start-up.

## 6.6.4 (October 21st 2021)
### Implementation changes and bug fixes
- [PR #915](https://github.com/rqlite/rqlite/pull/915): Record compiler in logs and status output.

## 6.6.3 (October 20th 2021)
This release is the first to statically link `libc` for the Linux version of rqlite. While this does increase the size of binary, one of the main goals of rqlite is ease of deployment. With fully static linking, official releases will run on an even wider range of distributions.

### Implementation changes and bug fixes
- [PR #911](https://github.com/rqlite/rqlite/pull/911): Statically link all requirements, including `libc`, for rqlite on Linux. macOS retains dynamically linking.

## 6.6.2 (October 20th 2021)
### Implementation changes and bug fixes
- [PR #909](https://github.com/rqlite/rqlite/pull/909): Support intra-cluster responses up to 4MB in size. Fixes [issue #908](https://github.com/rqlite/rqlite/issues/908).

## 6.6.1 (October 19th 2021)
### Implementation changes and bug fixes
- [PR #907](https://github.com/rqlite/rqlite/pull/907): Make it clearer when writes are sent to the wrong endpoint. See [issue #903](https://github.com/rqlite/rqlite/issues/903).

## 6.6.0 (September 21st 2021)
### New features
- [PR #898](https://github.com/rqlite/rqlite/pull/898): Support recovering clusters that have permanently lost quorum. Fixes [issue #897](https://github.com/rqlite/rqlite/issues/897).

## 6.5.0 (September 12th 2021)
### New features
- [PR #896](https://github.com/rqlite/rqlite/pull/896): Add `/readyz` endpoint for easy ready-to-respond checks.

### Implementation changes and bug fixes
- [PR #885](https://github.com/rqlite/rqlite/pull/885): Improved responses on HTTP 500.
- [PR #888](https://github.com/rqlite/rqlite/pull/888): Expose stats about BoltDB on the `status/` endpoint.
- [PR #889](https://github.com/rqlite/rqlite/pull/889): Add OS-level information to `status/` output.
- [PR #892](https://github.com/rqlite/rqlite/pull/892): More Snapshot metrics.
- [PR #894](https://github.com/rqlite/rqlite/pull/894): Support timeout on `nodes/` endpoint.
- [PR #895](https://github.com/rqlite/rqlite/pull/895): Start HTTP service before attempting any join operation.

## 6.4.3 (September 8th 2021)
### Implementation changes and bug fixes
- [PR #882](https://github.com/rqlite/rqlite/pull/882): Some minor improvements related to on-disk SQLite use.
- [PR #883](https://github.com/rqlite/rqlite/pull/883): Add missing returns after HTTP errors.
- [PR #884](https://github.com/rqlite/rqlite/pull/884): Serialize on-disk databases by simply reading SQLite file.

## 6.4.2 (September 1st 2021)
### Implementation changes and bug fixes
- [PR #880](https://github.com/rqlite/rqlite/pull/880): Increase maximum in-memory database size to 2GiB, via upgraded dependencies.

## 6.4.1 (August 31st 2021)
### Implementation changes and bug fixes
- [PR #879](https://github.com/rqlite/rqlite/pull/879): Set timeout when fetching node API address.

## 6.4.0 (August 31st 2021)
### New features
- [PR #878](https://github.com/rqlite/rqlite/pull/878): CLI supports setting read consistency level.

### Implementation changes and bug fixes
- [PR #876](https://github.com/rqlite/rqlite/pull/876): Add round-trip time to each node to `nodes/` endpoint output.
- [PR #877](https://github.com/rqlite/rqlite/pull/877): Add Error information to `nodes/` endpoint output.

## 6.3.0 (August 28th 2021)
This release introduces transparent request forwarding, which simplifies interacting with rqlite clusters. Client requests that must be served by the leader will no longer return HTTP 301, and will be forwarded transparently to the leader if necessary. Client software does not need to change to take advantage of this new functionality.

Systems running earlier 6.x software can be upgraded to this release without doing any special, but all nodes in the new cluster must be running this release. This release cannot communicate with nodes running earlier 6.x software.

### New features
- [PR #859](https://github.com/rqlite/rqlite/pull/859): Support transparent Execute and Query request forwarding. Fixes [issue #330](https://github.com/rqlite/rqlite/issues/330).
- [PR #873](https://github.com/rqlite/rqlite/pull/873): Support explicitly specifying SQLite on-disk file path.

### Implementation changes and bug fixes
- [PR #863](https://github.com/rqlite/rqlite/pull/863): Add gauge-like metric for Snapshot timings.
- [PR #854](https://github.com/rqlite/rqlite/pull/864): Use a connection pool for internode communications.
- [PR #867](https://github.com/rqlite/rqlite/pull/867): Add cluster status to Status output.
- [PR #869](https://github.com/rqlite/rqlite/pull/869): Cluster client uses resolved address, and improved status output.

## 6.2.0 (August 18th 2021)
### New features
- [PR #851](https://github.com/rqlite/rqlite/pull/851), [PR #855](https://github.com/rqlite/rqlite/pull/855): rqlite CLI properly supports PRAGMA directives.
- [PR #853](https://github.com/rqlite/rqlite/pull/853): Support enabling Foreign Key constraints via command-line options.

### Implementation changes and bug fixes
- [PR #857](https://github.com/rqlite/rqlite/pull/857): Use Protobufs as core data model.
- [PR #858](https://github.com/rqlite/rqlite/pull/858): Create dedicated client for talking to a cluster service.
- [PR #862](https://github.com/rqlite/rqlite/pull/862): Add detailed SQLite memory statistics to status output.

## 6.1.0 (August 5th 2021)
This release makes significant changes to SQLite database connection handling, resulting in proper support for high-performance concurrent reads of in-memory databases (an in-memory SQLite database is the default option for rqlite). 

### New features
- [PR #848](https://github.com/rqlite/rqlite/pull/848): Enable [DBSTAT](https://www.sqlite.org/dbstat.html) table and [JSON1](https://www.sqlite.org/json1.html) support. Fixes [issue #843](https://github.com/rqlite/rqlite/issues/843).

### Implementation changes and bug fixes
- [PR #841](https://github.com/rqlite/rqlite/pull/841): Remove support for specifying SQLite DSN.
- [PR #842](https://github.com/rqlite/rqlite/pull/842): Use `vfs=memdb` allowing proper concurrent reads of in-memory databases. Special thanks to [@rittneje](https://github.com/rittneje).
- [PR #842](https://github.com/rqlite/rqlite/pull/842): Use read-only database connections for read queries, ensuring write SQL commands are not executed on the wrong endpoint.
- [PR #842](https://github.com/rqlite/rqlite/pull/842): Remove explicit support for Foreign Key constraint control and journal mode. Those controls are best left to the rqlite system now.
- [PR #845](https://github.com/rqlite/rqlite/pull/845): Add SQLite compile-time options to status output.
- [PR #846](https://github.com/rqlite/rqlite/pull/846): New DB and FSM indexes to track state.

## 6.0.2 (July 31st 2021)
This release addresses a significant issue related to SQLite connection handling and multithreading. All users should upgrade to this version.

### Implementation changes and bug fixes
- [PR #827](https://github.com/rqlite/rqlite/pull/827): Upgrade dependencies, including SQLite to 3.36.
- [PR #835](https://github.com/rqlite/rqlite/pull/835): Use Go standard libary sql/database abstraction. Fixes [issue #830](https://github.com/rqlite/rqlite/issues/830).
- [PR #835](https://github.com/rqlite/rqlite/pull/835): Use SQLite connection pool and add pool statistics to status output.
- [PR #836](https://github.com/rqlite/rqlite/pull/836): Add current SQLite journal mode to status output.
- [PR #839](https://github.com/rqlite/rqlite/pull/839): Limit in-memory connection pool to 1 connection.
- [PR #840](https://github.com/rqlite/rqlite/pull/840): Upgrade to rqlite/go-sqlite3 v1.20.4. See [this issue](https://github.com/mattn/go-sqlite3/issues/963).

## 6.0.1 (June 28th 2021)
### Implementation changes and bug fixes
- [PR #822](https://github.com/rqlite/rqlite/pull/822): Don't ignore `-join` even if previous state exists. Fixes [issue #818](https://github.com/rqlite/rqlite/issues/818).

## 6.0.0 (June 8th 2021)
This release implements a significant design change, which improves rqlite cluster reliability. With this change a rqlite node can more reliably direct read and write requests to the correct node.

In the 5.0 series, _Follower_ nodes learned the HTTP API address of the cluster Leader via information - known as _Metadata_ - that each node wrote to the Raft log. This Metadata was then available to each node in the cluster, if that node needed to redirect queries to the cluster Leader (assuming that node wasn't the Leader at that time). However that design was somewhat complex, and required the tracking of extra state, in addition to the SQLite database. It also meant that if the Metadata got out of sync with the Raft state, the cluster could be in a degraded state.

In this new design, a node now queries the Leader as needed, when that node needs to learn the Leader's HTTP API address. As a result, the Metadata component has been removed from rqlite, since it is no longer needed. And without any possibility of discrepancy between Metadata and Raft state, a whole class of potential bugs is removed. Any request for the Leader HTTP API address means the requesting node node connects to a TCP port already open on the Leader for Raft connections, so does not introduce any new failure modes. This multiplexing of the Raft TCP port is performed via the `mux` package.

This new design does mean that nodes running earlier software cannot communicate with 6.0 nodes, as 6.0 software no longer performs Metadata updates. As a result, **rqlite clusters running 5.x software or earlier must be explicitly upgraded**. To upgrade from an earlier version to this release you should [backup your Leader node](https://github.com/rqlite/rqlite/blob/master/DOC/BACKUPS.md), and [restore the database dump](https://github.com/rqlite/rqlite/blob/master/DOC/RESTORE_FROM_SQLITE.md) into a new 6.0 cluster.

The data API and cluster-management API remain unchanged however, so client code that communicates with rqlite should not need any changes.

### New features
- [PR #796](https://github.com/rqlite/rqlite/pull/796): `nodes/` API reports real-time status of other nodes in cluster. Fixes [issue #768](https://github.com/rqlite/rqlite/issues/768).
- [PR #802](https://github.com/rqlite/rqlite/pull/802): Add `.sysdump` command to rqlite CLI.
- [PR #807](https://github.com/rqlite/rqlite/pull/807): rqlite CLI displays build information. Fixes [issue #768](https://github.com/rqlite/rqlite/issues/806).

### Implementation changes and bug fixes
 - [PR #792](https://github.com/rqlite/rqlite/pull/792): Fetch leader HTTP API addresses on demand.
 - [PR #797](https://github.com/rqlite/rqlite/pull/797): Remove `redirect` key from HTTP status output.

## 5.12.1 (April 29th 2021)

### Implementation changes and bug fixes
 - [PR #791](https://github.com/rqlite/rqlite/pull/791): Reinstate node CA cert support which was erroneously removed in an earlier change.

## 5.12.0 (April 24th 2021)
### New features
 - [PR #788](https://github.com/rqlite/rqlite/pull/788): Upgrade to SQLite 3.35.4.

### Implementation changes and bug fixes
 - [PR #790](https://github.com/rqlite/rqlite/pull/790): Upgrade dependencies, including Hashicorp Raft to v1.3.0.

## 5.11.1 (April 13th 2021)
### Implementation changes and bug fixes
- [PR #783](https://github.com/rqlite/rqlite/pull/783): Create GZIP writer for every compression request. Fixes [issue #781](https://github.com/rqlite/rqlite/issues/781).

## 5.11.0 (April 12th 2021)
### New features
- [PR #776](https://github.com/rqlite/rqlite/pull/776), [PR #777](https://github.com/rqlite/rqlite/pull/777): Support specifying Dialer's local address when performing Join request. Fixes [issue #774](https://github.com/rqlite/rqlite/issues/774). Thanks @osxlinux

### Implementation changes and bug fixes
- [PR #782](https://github.com/rqlite/rqlite/pull/782): Better error messages for command unmarshaling.

## 5.10.2 (February 19th 2021)
### Implementation changes and bug fixes
- [PR #772](https://github.com/rqlite/rqlite/pull/772): Log launch command.

## 5.10.1 (February 8th 2021)
### Implementation changes and bug fixes
- [PR #769](https://github.com/rqlite/rqlite/pull/769): Upgrade to rqlite/go-sqlite3 1.20.1, to address [a significant memory leak](https://www.philipotoole.com/plugging-a-memory-leak-in-rqlite/).

## 5.10.0 (February 7th 2021)
### New features
- [PR #742](https://github.com/rqlite/rqlite/pull/742): Add one-shot option to rqbench.
- [PR #745](https://github.com/rqlite/rqlite/pull/745): TLS version 1.0 and 1.1 disabled by default, but can be re-enabled at the command line. Fixes [issue #743](https://github.com/rqlite/rqlite/issues/743).

### Implementation changes and bug fixes
- [PR #738](https://github.com/rqlite/rqlite/pull/738): Don't use temp file when snapshotting database.
- [PR #739](https://github.com/rqlite/rqlite/pull/739): Don't use temp file when restoring an in-memory database.
- [PR #738](https://github.com/rqlite/rqlite/pull/738): Switch to rqlite fork of mattn/go-sqlite3. The SQLite C code remains unchanged.
- [PR #741](https://github.com/rqlite/rqlite/pull/741): Tighten up Store-level locking.
- [PR #747](https://github.com/rqlite/rqlite/pull/747): Time snapshot, restore, and startup times.
- [PR #750](https://github.com/rqlite/rqlite/pull/750): Build on-disk databases in-memory first. Fixes [issue #731](https://github.com/rqlite/rqlite/issues/731).
- [PR #754](https://github.com/rqlite/rqlite/pull/754): Support Noop commands in Raft Log.
- [PR #759](https://github.com/rqlite/rqlite/pull/759), [PR #760](https://github.com/rqlite/rqlite/pull/760): Close BoltDB on Store close.
- [PR #757](https://github.com/rqlite/rqlite/pull/757): More extensive system-level testing of Snapshot and Restore.
- [PR #762](https://github.com/rqlite/rqlite/pull/762): Convert Raft stats to numbers where possible. Fixes [issue #763](https://github.com/rqlite/rqlite/issues/763).
- [PR #764](https://github.com/rqlite/rqlite/pull/764): Add total Raft directory size to Store stats.
- [PR #764](https://github.com/rqlite/rqlite/pull/764): Close SQLite database only after Raft has been shut down.
- [PR #765](https://github.com/rqlite/rqlite/pull/765): Add auth-ok and auth-fail events to stats.

## 5.9.0 (January 24th 2021)
### New features
- [PR #734](https://github.com/rqlite/rqlite/pull/734): Better control over waiting for Leader at startup, via command line options.

### Implementation changes and bug fixes
- [PR #724](https://github.com/rqlite/rqlite/pull/724): rqlite CLI displays node version at startup.
- [PR #726](https://github.com/rqlite/rqlite/pull/726): Count number of legacy commands unmarshaled.
- [PR #733](https://github.com/rqlite/rqlite/pull/733): Clearer Raft log status during startup.
- [PR #735](https://github.com/rqlite/rqlite/pull/735): Implement policy over trailing Raft logs.

## 5.8.0 (December 28th 2020)

### New features
- [PR #716](https://github.com/rqlite/rqlite/pull/716): Support HTTP/2 protocol over TLS. Fixes [issue #516](https://github.com/rqlite/rqlite/issues/516).

### Implementation changes and bug fixes
- [PR #711](https://github.com/rqlite/rqlite/pull/711), [PR# 712](https://github.com/rqlite/rqlite/pull/712): Ignore join addresses if node already part of cluster. Fixes [issue #710](https://github.com/rqlite/rqlite/issues/710).
- [PR #715](https://github.com/rqlite/rqlite/pull/715): Compress SQLite database in Raft snapshot.
- [PR #717](https://github.com/rqlite/rqlite/pull/717): Add SQLite database page-centric size to status output.
- [PR #719](https://github.com/rqlite/rqlite/pull/719): Exit if any arguments passed at command line after data directory. Fixes [issue #718](https://github.com/rqlite/rqlite/issues/718).

## 5.7.0 (December 23rd 2020)

### New features
- [PR #696](https://github.com/rqlite/rqlite/pull/696): Benchmarking tool now supports query testing.

### Implementation changes and bug fixes
- [PR #694](https://github.com/rqlite/rqlite/pull/694): Display, in the CLI, the HTTP response body on HTTP status 503.
- [PR #703](https://github.com/rqlite/rqlite/pull/703): Fix potential panic during request parsing.
- [PR #705](https://github.com/rqlite/rqlite/pull/705): Use Protobuf for encoding Raft Log commands.

## 5.6.0 (November 17th 2020)

### New features
- [PR #692](https://github.com/rqlite/rqlite/pull/692): Support setting Raft leader lease timeout.

### Implementation changes and bug fixes
- [PR #693](https://github.com/rqlite/rqlite/pull/693): Upgrade Go mod dependencies, including upgrading Hashicorp Raft to v1.2.0.

## 5.5.1 (October 27th 2020)

- [PR #680](https://github.com/rqlite/rqlite/pull/680), [PR #681](https://github.com/rqlite/rqlite/pull/681): Add missing calls to set BasicAuth in CLI. Fixes [issue #678](https://github.com/rqlite/rqlite/issues/678).
- [PR #682](https://github.com/rqlite/rqlite/pull/682): Explicitly handle "no leader" during backup, and return redirect if necessary.
- [PR #683](https://github.com/rqlite/rqlite/pull/683): Restore request should re-read file every attempt.

## 5.5.0 (September 27th 2020)

### New features
- [PR #673](https://github.com/rqlite/rqlite/pull/673): Support parameterized statements. Fixes [issue #140](https://github.com/rqlite/rqlite/issues/140).

## 5.4.2 (September 25th 2020)

### Implementation changes and bug fixes
- [PR #672](https://github.com/rqlite/rqlite/pull/672): Fix issue causing HTTPS-only redirects.

## 5.4.1 (September 24th 2020)
_This release should not be used, due to a HTTP redirection bug._

### Implementation changes and bug fixes
- [PR #660](https://github.com/rqlite/rqlite/pull/660): Raft log size on disk now reported via status endpoint.
- [PR #670](https://github.com/rqlite/rqlite/pull/670): Add utilities for testing encrypted nodes.
- [PR #671](https://github.com/rqlite/rqlite/pull/671): Set Location for HTTP redirect properly for secure nodes.

## 5.4.0 (June 14th 2020)

### New features
- [PR #654](https://github.com/rqlite/rqlite/pull/654): Allow number of Join attempts and Join interval to be specified at startup. Fixes [issue #653](https://github.com/rqlite/rqlite/issues/653).

## 5.3.0 (May 13th 2020)

### New features
- [PR #641](https://github.com/rqlite/rqlite/pull/641): rqlite CLI now supports node removal.

## 5.2.0 (April 11th 2020)
This release fixes a very significant bug, whereby snapshotting was never occuring due to a zero snapshot-interval being passed to the Raft subsystem. This meant that the Raft log would grow without bound, and could result in very long start-up times if the Raft log was very large.

### New features
- [PR #637](https://github.com/rqlite/rqlite/pull/637): Allow the Raft snapshotting check interval to be set at launch time.

### Implementation changes and bug fixes
- [PR #637](https://github.com/rqlite/rqlite/pull/637): Set the Raft snapshot check interval to 30 seconds by default.

## 5.1.1 (March 28th 2020)
### Implementation changes and bug fixes
- [PR #636](https://github.com/rqlite/rqlite/pull/636): Check consistency level before freshness check. Thanks @wangfenjin

## 5.1.0 (January 10th 2020)

### New features
- [PR #613](https://github.com/rqlite/rqlite/pull/613): Support read-only, non-voting nodes. These provide read scalability for the system.
- [PR #614](https://github.com/rqlite/rqlite/pull/614): Support specifying minimum leader freshness with _None_ consistency queries.
- [PR #620](https://github.com/rqlite/rqlite/pull/620): Log level can be specified for Raft module.

## 5.0.0 (December 30th 2019)
This release uses a new Raft consensus version, with the move to Hashicorp Raft v1. As a result **the Raft system in 5.0 is not compatible with the 4.0 series**. To upgrade from an earlier version to this release you should backup your 4.0 leader node, and restore the database dump into a new 5.0 cluster.

The rqlite server also supports explicitly setting the node ID. While it's not required to set this, it's recommended for production clusters. See the [cluster documentation](https://github.com/rqlite/rqlite/blob/master/DOC/CLUSTER_MGMT.md) for more details.

The HTTP Query and Insert API remains unchanged in the 5.0 series relative to the 4.0 series.

### New features
- [PR #595](https://github.com/rqlite/rqlite/pull/595): rqlite CLI prints Welcome message on startup.
- [PR #608](https://github.com/rqlite/rqlite/pull/608): Add features list to status output.

### Implementation changes and bug fixes
- [PR #597](https://github.com/rqlite/rqlite/pull/597): Don't ignore any Join error, instead return it.
- [PR #598](https://github.com/rqlite/rqlite/pull/598): Ensure backup is correctly closed.
- [PR #600](https://github.com/rqlite/rqlite/pull/600): Move to Hashicorp Raft v1.1.1.
- [PR #601](https://github.com/rqlite/rqlite/pull/601): By default use Raft network address as node ID.
- [PR #602](https://github.com/rqlite/rqlite/pull/602): Add method to Store that returns leader ID.
- [PR #603](https://github.com/rqlite/rqlite/pull/603): Fix up status key name style.
- [PR #604](https://github.com/rqlite/rqlite/pull/604): JSON types are also text.
- [PR #605](https://github.com/rqlite/rqlite/pull/605): Broadcast Store meta via consensus.
- [PR #607](https://github.com/rqlite/rqlite/pull/607): Various Redirect fixes.
- [PR #609](https://github.com/rqlite/rqlite/pull/609): Simplify rqlite implementation.
- [PR #610](https://github.com/rqlite/rqlite/pull/610): Write node backup directly to HTTP response writer. Thanks @sum12.
- [PR #611](https://github.com/rqlite/rqlite/pull/611): Add varadic perm check functions to auth store.

## 4.6.0 (November 29th 2019)
_This release adds significant new functionality to the command-line tool, including much more control over backup and restore of the database. [Visit the Releases page](https://github.com/rqlite/rqlite/releases/tag/v4.6.0) to download this release._

### New features
- [PR #592](https://github.com/rqlite/rqlite/pull/592): Add _dump database_ command (to SQL text file) to CLI.
- [PR #585](https://github.com/rqlite/rqlite/pull/585): Add _backup_ command (to SQLite file) to CLI: Thanks @eariassoto.
- [PR #589](https://github.com/rqlite/rqlite/pull/589): Add _restore_ command (from SQLite file) to CLI. Thanks @eariassoto.
- [PR #584](https://github.com/rqlite/rqlite/pull/584): Support showing query timings in the CLI. Thanks @joaodrp.
- [PR #586](https://github.com/rqlite/rqlite/pull/586): rqlite CLI now supports command-recall via cursor key. Thanks @rhnvrm.
- [PR #564](https://github.com/rqlite/rqlite/pull/564): rqlite server supports specifying trusted root CA certificate. Thanks @zmedico.
- [PR #593](https://github.com/rqlite/rqlite/pull/593): rqlite CLI now supports [HTTP proxy (via Environment)](https://golang.org/pkg/net/http/#ProxyFromEnvironment). Thanks @paulstuart
- [PR #587](https://github.com/rqlite/rqlite/pull/587): Add [expvar](https://golang.org/pkg/expvar/) statistics to store.

### Implementation changes and bug fixes
- [PR #591](https://github.com/rqlite/rqlite/pull/591): Store layer supports generating SQL format backups.
- [PR #590](https://github.com/rqlite/rqlite/pull/590): DB layer supports generating SQL format backups.
- [PR #588](https://github.com/rqlite/rqlite/pull/588): Abort transaction if _load from backup_ operation fails.
- If joining a cluster via HTTP fails, try HTTPS. Fixes [issue #577](https://github.com/rqlite/rqlite/issues/577).

## 4.5.0 (April 24th 2019)
- [PR #551](https://github.com/rqlite/rqlite/pull/551): rqlite CLI supports specifying trusted root CA certificate. Thanks @zmedico.

## 4.4.0 (January 3rd 2019)
- Allow the Raft election timeout [to be set](https://github.com/rqlite/rqlite/commit/2e91858e1ee0feee19f4c20c6f56a21261bcd44a). 
 
## 4.3.1 (October 10th 2018)
- Allow a node to be re-added with same IP address and port, even though it was previously removed. Fixes [issue #534](https://github.com/rqlite/rqlite/issues/534).

## 4.3.0 (March 18th 2018)
- [PR #397](https://github.com/rqlite/rqlite/pull/397), [PR #399](https://github.com/rqlite/rqlite/pull/399): Support hashed passwords. Fixes [issue #395](https://github.com/rqlite/rqlite/issues/395). Thanks @sum12.

## 4.2.3 (February 21st 2018)
- [PR #389](https://github.com/rqlite/rqlite/pull/389): Log Store directory path on startup.
- [PR #392](https://github.com/rqlite/rqlite/pull/392): Return redirect if node removal attempted on follower. Fixes [issue #391](https://github.com/rqlite/rqlite/issues/391).

## 4.2.2 (December 7th 2017)
- [PR #383](https://github.com/rqlite/rqlite/pull/383): Fix unit tests after underlying SQLite master table changes.
- [PR #384](https://github.com/rqlite/rqlite/pull/384): "status" perm required to access Go runtime information.

## 4.2.1 (November 10th 2017)
- [PR #367](https://github.com/rqlite/rqlite/pull/367): Remove superflous leading space at CLI prompt.
- [PR #368](https://github.com/rqlite/rqlite/pull/368): CLI displays clear error message when not authorized.
- [PR #370](https://github.com/rqlite/rqlite/pull/370): CLI does not need to indent JSON when making requests.
- [PR #373](https://github.com/rqlite/rqlite/pull/373), [PR #374](https://github.com/rqlite/rqlite/pull/374): Add simple INSERT-only benchmarking tool.

## 4.2.0 (October 19th 2017)
- [PR #354](https://github.com/rqlite/rqlite/pull/354): Vendor Raft.
- [PR #354](https://github.com/rqlite/rqlite/pull/354): Move to Go 1.9.1.

## 4.1.0 (September 3rd 2017)
- [PR #342](https://github.com/rqlite/rqlite/pull/342): Add missing Store parameters to diagnostic output.
- [PR #343](https://github.com/rqlite/rqlite/pull/343): Support fetching [expvar](https://golang.org/pkg/expvar/) information via CLI.
- [PR #344](https://github.com/rqlite/rqlite/pull/344): Make read-consistency query param value case-insensitive.
- [PR #345](https://github.com/rqlite/rqlite/pull/345): Add unit test coverage for status and expvar endpoints.

## 4.0.2 (August 8th 2017)
- [PR #337](https://github.com/rqlite/rqlite/pull/337): Include any query params with 301 redirect URL.

## 4.0.1 (August 4th 2017)
- [PR #316](https://github.com/rqlite/rqlite/pull/316): CLI doesn't need pretty nor timed responses from node.
- [PR #334](https://github.com/rqlite/rqlite/pull/334): Set Content-Type to "application/octet-stream" for backup endpoint. Fixes [issue #333](https://github.com/rqlite/rqlite/issues/333).

## 4.0.0 (June 18th 2017)
**The 4.0 release has renamed command-line options relative to earlier releases.** This means that previous commands used to launch rqlited will not work. However the command-line changes are cosmetic, and each previous option maps 1-to-1 to a renamed option. Otherwise deployments of earlier releases can be upgraded to the 4.0 series without any other work.

- [PR #309](https://github.com/rqlite/rqlite/pull/309): Tweak start-up logo.
- [PR #308](https://github.com/rqlite/rqlite/pull/308): Move to clearer command-line options.
- [PR #307](https://github.com/rqlite/rqlite/pull/307): Support node-to-node encryption. Fixes [issue #93](https://github.com/rqlite/rqlite/issues/93).
- [PR #310](https://github.com/rqlite/rqlite/pull/310): HTTP service supports registration of Status providers; Mux is first client.
- [PR #315](https://github.com/rqlite/rqlite/pull/315): Add status and help commands to CLI.

## 3.14.0 (May 4th 2017)
- [PR #304](https://github.com/rqlite/rqlite/pull/304): Switch to Go 1.8.1.

## 3.13.0 (April 3rd 2017)
- [PR #296](https://github.com/rqlite/rqlite/pull/296): Log Go version at startup.
- [PR #294](https://github.com/rqlite/rqlite/pull/294): Support multiple explicit join addresses.
- [PR #297](https://github.com/rqlite/rqlite/pull/297): CLI should explicitly handle redirects due to Go1.8. Fixes [issue #295](https://github.com/rqlite/rqlite/issues/295).

## 3.12.1 (March 2nd 2017)
- [PR #291](https://github.com/rqlite/rqlite/pull/291): Don't access Discovery Service if node already part of cluster.

## 3.12.0 (March 1st 2017)
- [PR #286](https://github.com/rqlite/rqlite/pull/286): Tweak help output.
- [PR #283](https://github.com/rqlite/rqlite/pull/283): Main code should log to stderr.
- [PR #280](https://github.com/rqlite/rqlite/pull/280), [PR #281](https://github.com/rqlite/rqlite/pull/281): Integrate with new Discovery Service.
- [PR #282](https://github.com/rqlite/rqlite/pull/282): Retry cluster-join attempts on failure.
- [PR #289](https://github.com/rqlite/rqlite/pull/289): rqlite HTTP clients should not automatically follow redirects.

## 3.11.0 (February 12th 2017)
- [PR #268](https://github.com/rqlite/rqlite/pull/268): Allow Store to wait for application of initial logs. Fixes [issue #260](https://github.com/rqlite/rqlite/issues/260).
- [PR #272](https://github.com/rqlite/rqlite/pull/272): Add commit, branch, GOOS, and GOARCH, to output of `--version`.
- [PR #274](https://github.com/rqlite/rqlite/pull/274): Use Hashicorp function to read peers. Thanks @WanliTian
- [PR #278](https://github.com/rqlite/rqlite/pull/278): Add support for dot-commands `.tables` and `.schema` to rqlite CLI. Fixes [issue #277](https://github.com/rqlite/rqlite/issues/277).

## 3.10.0 (January 29th 2017)
- [PR #261](https://github.com/rqlite/rqlite/pull/261): Allow Raft Apply timeout to be configurable.
- [PR #262](https://github.com/rqlite/rqlite/pull/262): Log GOOS and GOARCH at startup.

## 3.9.2 (January 14th 2017)
- [PR #253](https://github.com/rqlite/rqlite/pull/254): Handle nil row returned by SQL execer. Fixes [issue #253](https://github.com/rqlite/rqlite/issues/253).
- [PR #258](https://github.com/rqlite/rqlite/pull/258): Remove check that all queries begin with SELECT. Fixes [issue #255](https://github.com/rqlite/rqlite/issues/255).

## 3.9.1 (December 29th 2016)
- [PR #247](https://github.com/rqlite/rqlite/pull/247): Simplify loading of SQLite dump files via single command execution. Fixes [issue #246](https://github.com/rqlite/rqlite/issues/246).
- [PR #247](https://github.com/rqlite/rqlite/pull/247): Correct SQLite dump load authentication check.

## 3.9.0 (December 24th 2016)
- [PR #239](https://github.com/rqlite/rqlite/pull/239): Add an API to the `Store` layer for custom peers storage and logging. Thanks @tych0
- [PR #221](https://github.com/rqlite/rqlite/pull/221): Start full support for various SQLite text types. Fix [issue #240](https://github.com/rqlite/rqlite/issues/240).
- [PR #242](https://github.com/rqlite/rqlite/pull/242): Support direct copying of the database via the Store. Thanks @tych0.
- [PR #243](https://github.com/rqlite/rqlite/pull/243): Use Store logging everywhere in the Store package.

## 3.8.0 (December 15th 2016)
- [PR #230](https://github.com/rqlite/rqlite/pull/230): Move Chinook test data to idiomatic testdata directory.
- [PR #232](https://github.com/rqlite/rqlite/pull/232), [PR #233](https://github.com/rqlite/rqlite/pull/233): rqlite CLI now supports accessing secured rqlited nodes. Thanks @tych0.
- [PR #235](https://github.com/rqlite/rqlite/pull/235): Return correct error, if one occurs, during backup. Thanks @tych0.
- [PR #237](https://github.com/rqlite/rqlite/pull/237), [PR #238](https://github.com/rqlite/rqlite/pull/238): Support observing Raft changes. Thanks @tych0

## 3.7.0 (November 24th 2016)
- With this release rqlite is moving to Go 1.7.
- [PR #206](https://github.com/rqlite/rqlite/pull/206), [#217](https://github.com/rqlite/rqlite/pull/217): Support loading data directly from SQLite dump files.
- [PR #209](https://github.com/rqlite/rqlite/pull/209): Tweak help output.
- [PR #229](https://github.com/rqlite/rqlite/pull/229): Remove explicit control of foreign key constraints.
- [PR #207](https://github.com/rqlite/rqlite/pull/207): Database supports returning foreign key constraint status.
- [PR #211](https://github.com/rqlite/rqlite/pull/211): Diagnostics show actual foreign key constraint state.
- [PR #212](https://github.com/rqlite/rqlite/pull/212): Add database configuration to diagnostics output.
- [PR #224](https://github.com/rqlite/rqlite/pull/224), [PR #225](https://github.com/rqlite/rqlite/pull/225): Add low-level database layer expvar stats.

## 3.6.0 (October 1st 2016)
- [PR #195](https://github.com/rqlite/rqlite/pull/195): Set Content-type "application/json" on all HTTP responses.
- [PR #193](https://github.com/rqlite/rqlite/pull/193): Allow joining a cluster through any node, not just the leader.
- [PR #187](https://github.com/rqlite/rqlite/pull/187): Support memory profiling.
- Go cyclo complexity changes.
- With this release Windows compatibility is checked with every build.

## 3.5.0 (September 5th 2016)
- [PR #185](https://github.com/rqlite/rqlite/pull/185): Enable foreign key constraints by default.

## 3.4.1 (September 1st 2016)
- [PR #175](https://github.com/rqlite/rqlite/pull/175): Simplify error handling of Update Peers API.
- [PR #170](https://github.com/rqlite/rqlite/pull/170): Log any failure to call `Serve()` on HTTP service.
- Go lint fixes.
- Go cyclo complexity changes.

## 3.4.0 (July 7th 2016)
- [PR #159](https://github.com/rqlite/rqlite/pull/159): All HTTP responses set X-RQLITE-VERSION.

## 3.3.0 (June 1st 2016)
- [PR #151](https://github.com/rqlite/rqlite/pull/151): Support configurable Raft heartbeat timeout.
- [PR #149](https://github.com/rqlite/rqlite/pull/149): Support configurable Raft snapshot thresholds.
- [PR #148](https://github.com/rqlite/rqlite/pull/148): Support pprof information over HTTP.
- [PR #154](https://github.com/rqlite/rqlite/pull/154): CLI now redirects to leader if necessary.
- [PR #155](https://github.com/rqlite/rqlite/pull/155): CLI now handles "no rows" correctly.

## 3.2.1 (May 22nd 2016)
- [PR #143](https://github.com/rqlite/rqlite/pull/143): Use DELETE as HTTP method to remove nodes.

## 3.2.0 (May 21st 2016)
- [PR #142](https://github.com/rqlite/rqlite/pull/142): Use correct HTTP methods on all endpoints.
- [PR #137](https://github.com/rqlite/rqlite/pull/137): Use resolved version of joining node's address.
- [PR #136](https://github.com/rqlite/rqlite/pull/136): Better errors on join failures.
- [PR #133](https://github.com/rqlite/rqlite/pull/133): Add Peers to status output.
- [PR #132](https://github.com/rqlite/rqlite/pull/132): Support removing a node from a cluster.
- [PR #131](https://github.com/rqlite/rqlite/pull/131): Only convert []byte from database to string if "text". Thanks @bkeroackdsc
- [PR #129](https://github.com/rqlite/rqlite/pull/129): Verify all statements sent to query endpoint begin with "SELECT".
- [PR #141](https://github.com/rqlite/rqlite/pull/141): Store methods to expose node Raft state. Thanks @bkeroack

## 3.1.0 (May 4th 2016)
- [PR #118](https://github.com/rqlite/rqlite/pull/118): New rqlite CLI. Thanks @mkideal
- [PR #125](https://github.com/rqlite/rqlite/pull/125): Add Go runtime details to status endpoint.

## 3.0.1 (May 1st 2016)
- [PR #117](https://github.com/rqlite/rqlite/pull/117): Use Raft advertise address, if exists, during join.

## 3.0.0 (May 1st 2016)
**The Raft log format in 3.0 is not compatible with the 2.0 series**. To upgrade from an earlier version to this release you should backup your 2.0 leader node, and replay the database dump into a new 3.0 cluster. The HTTP API remains unchanged however.

- [PR #116](https://github.com/rqlite/rqlite/pull/116): Allow HTTP advertise address to be set.
- [PR #115](https://github.com/rqlite/rqlite/pull/115): Support advertising address different than Raft bind address.
- [PR #113](https://github.com/rqlite/rqlite/pull/113): Switch to in-memory SQLite databases by default.
- [PR #109](https://github.com/rqlite/rqlite/pull/109): Nodes broadcast meta to cluster via Raft.
- [PR #109](https://github.com/rqlite/rqlite/pull/109), [PR #111](https://github.com/rqlite/rqlite/pull/111): Leader redirection
- [PR #104](https://github.com/rqlite/rqlite/pull/104): Handle the `-join` option sensibly when already member of cluster.

## 2.2.2 (April 24th 2016)
- [PR #96](https://github.com/rqlite/rqlite/pull/96): Add build time to status output.
- [PR #101](https://github.com/rqlite/rqlite/pull/101): Fix restore to in-memory databases.

## 2.2.1 (April 19th 2016)
- [PR #95](https://github.com/rqlite/rqlite/pull/95): Correctly set HTTP authentication.

## 2.2.0 (April 18th 2016)
- [PR #84](https://github.com/rqlite/rqlite/pull/84): Encrypted API (HTTPS) now supported.
- [PR #85](https://github.com/rqlite/rqlite/pull/85): BasicAuth support.
- [PR #85](https://github.com/rqlite/rqlite/pull/85): User-level permissions support.
- Print rqlited logo on start-up.
- End-to-end single-node and multi-node unit tests.

## 2.1 (April 9th 2016)
- [PR #76](https://github.com/rqlite/rqlite/pull/76): Obey timing information display at database level.
- [PR #77](https://github.com/rqlite/rqlite/pull/77): Add version information to binary.

## 2.0 (April 5th 2016)
- `timings` URL param to control presence of timing information in response.
- [PR #74](https://github.com/rqlite/rqlite/pull/74): Use SQLite connection directly. Thanks @zmedico.
- Update operations return last-inserted ID.
- Column-oriented API responses.
- Types in API response body.
- Query times in addition to sum of query times.
- New Raft consensus module, built on Hashicorp's implementation.
- Hot backup support.
- Selectable read-consistency levels of none, weak, and strong.
- SQLite file size added to HTTP API status endpoint.
- expvar support added to HTTP server.

## 1.0 (June 23rd 2015)
Check out [this tag](https://github.com/rqlite/rqlite/releases/tag/v1.0) for full details.
<|MERGE_RESOLUTION|>--- conflicted
+++ resolved
@@ -1,10 +1,6 @@
 ## 7.15.0 (unreleased)
 ### New features
-<<<<<<< HEAD
 - [PR #1229](https://github.com/rqlite/rqlite/pull/1229), [PR #1232](https://github.com/rqlite/rqlite/pull/1232): Add support for automatic backups to AWS S3.
-=======
-- [PR #1229](https://github.com/rqlite/rqlite/pull/1229): Add support for automatic backups to AWS S3.
->>>>>>> 7bae7541
 
 ## 7.14.3 (April 25th 2023)
 ### Implementation changes and bug fixes
